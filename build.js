--- conflicted
+++ resolved
@@ -9,13 +9,9 @@
  */
 
 import { readFile } from 'node:fs/promises';
-<<<<<<< HEAD
 import fs from 'node:fs';
 import { spawnSync } from 'node:child_process';
 import swc from "@swc/core";
-=======
-import swc from '@swc/core';
->>>>>>> 554c7dbd
 import browserslist from 'browserslist';
 import { transform, browserslistToTargets } from 'lightningcss';
 import { glob } from 'glob';
@@ -36,7 +32,6 @@
 // Format: https://github.com/browserslist/browserslist?tab=readme-ov-file#query-composition
 const cssTargets = browserslistToTargets(browserslist('defaults'));
 
-<<<<<<< HEAD
 // Absolute path to the HydroChess WASM engine submodule (if present)
 const HYDROCHESS_WASM_DIR = path.join(
 	process.cwd(),
@@ -135,8 +130,6 @@
 }
 
 
-=======
->>>>>>> 554c7dbd
 /**
  * Any ES Module that any HTML document IMPORTS directly!
  * ADD TO THIS when we create new modules that nothing else depends on!
@@ -370,13 +363,9 @@
 ensureHydroChessWasmBuilt();
 
 // Await all so the script doesn't finish and node terminate before esbuild is done.
-<<<<<<< HEAD
 await Promise.all([
 	buildClient(USE_DEVELOPMENT_BUILD),
 	buildServer(USE_DEVELOPMENT_BUILD)
 ]);
-=======
-await Promise.all([buildClient(USE_DEVELOPMENT_BUILD), buildServer(USE_DEVELOPMENT_BUILD)]);
->>>>>>> 554c7dbd
 
 // console.log('Build process finished.');