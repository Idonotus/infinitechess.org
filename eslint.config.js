/* eslint-disable indent */
const globals = require("globals");
const pluginJs = require("@eslint/js");

/*
 * I haven't been able to get this to work. It would automatically insert
 * global variables in our browser environment according to all our game scripts,
 * eliminating the need for us to enter them manually every new script.
 * 
 * But, it's as if eslint just turns completely off if we use this.
 */
// const { getAllGameScripts } = require("./build.mjs");
// const allGameScripts = await getAllGameScripts();

module.exports = [
  pluginJs.configs.recommended,
  {
    rules: { // Overrides the preset defined by "pluginJs.configs.recommended" above
      'no-undef': 'error', // Undefined variables not allowed
      'no-unused-vars': 'warn', // Unused variables give a warning
      'semi': ['error', 'always'], // Enforces semicolons be present at the end of every line.
      'semi-spacing': ['error', { // Enforces semicolons have a space after them if they are proceeded by other statements.
        before: false,
        after: true,
      }],
      'keyword-spacing': ['error', { // Requires a space be after if, else, for, and while's.
        before: true,
        after: true,
      }],
      "space-before-function-paren": ["error", "never"], // Enforces there be NO space between function DECLARATIONS and ()
      "space-before-blocks": ["error", "always"], // Enforces there be a space between function parameters and the {} block
      "arrow-spacing": ["error", { "before": true, "after": true }], // Requires a space before and after "=>" in arrow functions
      "func-call-spacing": ["error", "never"], // Enforces there be NO space between function CALLS and ()
      "space-infix-ops": ["error", { "int32Hint": false }], // Enforces a space around infix operators, like "=" in assignments
      "no-eval": "error", // Disallows use of `eval()`, as it can lead to security vulnerabilities and performance issues.
      'indent': ['error', 4, { // All indentation must have 4 spaces
        'SwitchCase': 1 // Enforce switch statements to have indentation (they don't by default)
      }],
      "prefer-const": "error", // "let" variables that are never redeclared must be declared as "const"
      "no-var": "error", // Disallows declaring variables with "var", as they are function-scoped (not block), so hoisting is very confusing.
      "max-depth": ["warn", 4], // Maximum number of nested blocks allowed.
      "eqeqeq": ["error", "always"], // Disallows "!=" and "==" to remove type coercion bugs. Use "!==" and "===" instead.
      // "no-multi-spaces": "error", // Disallows multiple spaces that isn't indentation.
      // "max-lines": ["warn", 500] // Can choose to enable to place a cap on how big files can be, in lines.
      // "complexity": ["warn", { "max": 10 }] // Can choose to enable to cap the complexity, or number of independant paths, which can lead to methods.
    },
    languageOptions: {
      sourceType: "module", // Can also be "commonjs", but "import" and "export" statements will give an eslint error
      globals: {
        ...globals.node, // Defines "require" and "exports"
        ...globals.browser, // Defines all browser environment variables for the game code
        // ...globals.commonjs, // Not needed because "sourceType" is defined above
        // Game code scripts are considered public variables
        memberHeader: "readonly",
        translations: "readonly", // Injected into the html through ejs
        htmlscript: "readonly",
        gl: "readonly",
        mat4: "readonly",
        // DOES NOT WORK right now. We have to input them manually
        // ...allGameScripts, 
        backcompatible: "readonly",
        checkdetection: "readonly",
        checkmate: "readonly",
        copypastegame: "readonly",
        formatconverter: "readonly",
        game: "readonly",
        gamefile: "readonly",
        gamefileutility: "readonly",
        insufficientmaterial: "readonly",
        legalmoves: "readonly",
        movepiece: "readonly",
        movesets: "readonly",
        movesscript: "readonly",
        organizedlines: "readonly",
        selection: "readonly",
        specialdetect: "readonly",
        specialmove: "readonly",
        specialundo: "readonly",
        variant: "readonly",
        variantomega: "readonly",
        wincondition: "readonly",
        gui: "readonly",
        guigameinfo: "readonly",
        guiguide: "readonly",
        guiloading: "readonly",
        guinavigation: "readonly",
        guipause: "readonly",
        guiplay: "readonly",
        guipromotion: "readonly",
        guititle: "readonly",
        guidrawoffer: "readonly",
        stats: "readonly",
        statustext: "readonly",
        style: "readonly",
        browsersupport: "readonly",
        clock: "readonly",
        invites: "readonly",
        loadbalancer: "readonly",
        localstorage: "readonly",
        math: "readonly",
        onlinegame: "readonly",
        sound: "readonly",
        animation: "readonly",
        area: "readonly",
        arrows: "readonly",
        board: "readonly",
        bufferdata: "readonly",
        buffermodel: "readonly",
        camera: "readonly",
        checkhighlight: "readonly",
        coin: "readonly",
        highlightline: "readonly",
        highlights: "readonly",
        miniimage: "readonly",
        movement: "readonly",
        options: "readonly",
        perspective: "readonly",
        pieces: "readonly",
        piecesmodel: "readonly",
        promotionlines: "readonly",
        shaders: "readonly",
        texture: "readonly",
        transition: "readonly",
        voids: "readonly",
        webgl: "readonly",
        input: "readonly",
        main: "readonly",
        websocket: "readonly",
<<<<<<< HEAD
=======
        memberHeader: "readonly",
        drawoffers: "readonly",
        translations: "readonly", // Injected into the html through ejs
>>>>>>> fdb7a6d9
      }
    }
  }
];<|MERGE_RESOLUTION|>--- conflicted
+++ resolved
@@ -126,12 +126,7 @@
         input: "readonly",
         main: "readonly",
         websocket: "readonly",
-<<<<<<< HEAD
-=======
-        memberHeader: "readonly",
         drawoffers: "readonly",
-        translations: "readonly", // Injected into the html through ejs
->>>>>>> fdb7a6d9
       }
     }
   }
