--- conflicted
+++ resolved
@@ -65,7 +65,6 @@
  * @param {Object} metadata - The metadata of the variant. This requires the "Variant" metadata, unless `options` is specified with a startingPosition. "UTCDate" & "UTCTime" are required if you want to load a different version of the desired variant.
  * @param {VariantOptions} [options] - An object that may contain various properties: `turn`, `fullMove`, `enpassant`, `moveRule`, `positionString`, `startingPosition`, `specialRights`, `gameRules`. If startingPosition is not specified, the metadata must contain the "Variant".
  */
-<<<<<<< HEAD
 function genStartSnapshot(gamefile, metadata, options) {
 	let fullMove;
 	let enpassant;
@@ -86,31 +85,6 @@
 		// Every variant has the exact same initial moveRuleState value.
 		if (gamefile.gameRules.moveRule) moveRuleState = 0;
 		fullMove = 1; // Every variant has the exact same fullMove value.
-=======
-function initStartSnapshotAndGamerulesFromOptions(gamefile, metadata, options) {
-
-	let positionString = options.positionString;
-	let position = options.startingPosition;
-	let specialRights = options.specialRights;
-	if (!options.startingPosition) {
-		const result = variant.getStartingPositionOfVariant(metadata);
-		positionString = result.positionString;
-		position = result.position;
-		specialRights = result.specialRights;
-	} else positionString = icnconverter.getShortFormPosition(options.startingPosition, options.specialRights);
-
-	gamefile.startSnapshot = {
-		position,
-		positionString,
-		specialRights,
-		fullMove: options.fullMove || 1
-	};
-	if (options.enpassant) gamefile.startSnapshot.enpassant = options.enpassant;
-	if (options.moveRule) {
-		const [state, max] = options.moveRule.split('/');
-		gamefile.startSnapshot.moveRuleState = Number(state);
-		options.gameRules.moveRule = Number(max);
->>>>>>> ad7d1a03
 	}
 	
 	const playerCount = new Set(gamefile.gameRules.turnOrder).size;
