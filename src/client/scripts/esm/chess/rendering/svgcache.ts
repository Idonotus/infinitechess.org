/**
 * This module handles fetching and caching of chess piece SVGs.
 * It won't request the same SVG twice.
 */


import type { Color } from '../util/colorutil.js';

import typeutil from '../util/typeutil.js';
import preferences from '../../components/header/preferences.js';

import type { RawType, Player } from '../util/typeutil.js';

// Variables -----------------------------------------------------------------


// Cache for SVG elements
const cachedPieceSVGs: { [pieceType: string]: SVGElement } = {};

// Track ongoing fetch requests
const processingCache: { [key: string]: Promise<void> } = {};



// Initialization: Cache classical pieces on load
fetchLocation("classical").then();

// Helper functions ---------------------------------------------------------

function getPossibleExtensionsOfColor(color: Player) {
	switch (color) {
		case 0:
			return ["N", "W"];
		case 1:
			return ["W", "N"];
		case 2:
			return ["B", "N"];
	}
}

function getNeededSVGLocations(types: number[]): Set<string> {
	const locations: Set<RawType> = new Set();
	typeloop: for (const type of types) {
		const [raw, c] = typeutil.splitType(type);
		const baseId = `${typeutil.getRawTypeStr(raw)}`;
		const checks: string[] = getPossibleExtensionsOfColor(c);
		for (const c of checks) {
			const id = baseId + c;
			if (id in cachedPieceSVGs) {
				continue typeloop;
			}
		}
		locations.add(raw);
	}

	return preferences.getSVGLocations(locations);
} 

function getSVGIDs(types: number[], width?: number, height?: number): SVGElement[] {
	let failed: boolean = false;
	const svgs: SVGElement[] = [];
	l: for (const type of types) {
		const tint = preferences.getTintColorOfType(type);
		const [raw, c] = typeutil.splitType(type);
		const baseId = `${typeutil.getRawTypeStr(raw)}`;
		const checks: string[] = getPossibleExtensionsOfColor(c);
		for (const c of checks) {
			const id = baseId + c;
			if (!(id in cachedPieceSVGs)) continue;
			// Clone the SVG element
			const cloned = cachedPieceSVGs[id]!.cloneNode(true) as SVGElement;

			cloned.id = String(type);

			// Set width and height if specified
			if (width !== undefined) cloned.setAttribute('width', width.toString());
			if (height !== undefined) cloned.setAttribute('height', height.toString());
			
			tintSVG(cloned, tint);

			svgs.push(cloned);
			continue l;
		}
		console.error(`${preferences.getLocationForType(raw)} does not contain an svg with extensions ${checks} for ${baseId}`);
		failed = true;
	}
	if (failed) throw Error("SVG theme is missing ids for pieces");
	return svgs;
}

// Core functionality --------------------------------------------------------

/**
 * Returns all the SVG elements for the given piece IDs.
 * Piece IDs are in plural form.
 * @param ids - ['pawnsW', 'queensB']
 * @param [width] Optional width to set for each SVG.
 * @param [height] Optional height to set for each SVG.
 */
async function getSVGElements(ids: number[], width?: number, height?: number): Promise<SVGElement[]> {
	const locations = getNeededSVGLocations(ids);
  
	if (locations.size > 0) {
		await fetchMissingTypes(locations);
	}

<<<<<<< HEAD
	return getSVGIDs(ids, width, height);
=======
	return ids.map(id => {
		const original = cachedPieceSVGs[id];
		if (!original) throw Error(`Missing SVG for ${id}`);

		// Clone the SVG element
		const cloned = original.cloneNode(true) as SVGElement;
		// const cloned = tintSVG(original.cloneNode(true) as SVGElement, [1,0.2,0.2, 0.5]); // Apply a tint for debugging

		// Set width and height if specified
		if (width !== undefined) cloned.setAttribute('width', width.toString());
		if (height !== undefined) cloned.setAttribute('height', height.toString());

		return cloned;
	});
>>>>>>> c503ce6e
}

/**
 * Fetches the SVG for missing piece types using a regular fetch while using the processingCache
 * to prevent duplicate fetch requests.
 * If the type is included in the classical group, it fetches the classical group instead of the individual type.
 * @param typesSingular - Array of singular piece types that need to be fetched.
 */
async function fetchMissingTypes(locations: Set<string>) {
	// If the type is included in the classical group, fetch the classical group instead of the individual type

	await Promise.all([...locations].map(async location => fetchLocation(location)));
}

async function fetchLocation(location: string) {
	const url = `svg/pieces/${location}.svg`;

	if (!processingCache[url]) {
		processingCache[url] = (async() => {
			try {
				const response = await fetch(url);
				if (!response.ok) throw new Error(`HTTP error when fetching piece svgs from location "${location}"! status: ${response.status}`);
				const svgText = await response.text();
				const doc = new DOMParser().parseFromString(svgText, 'image/svg+xml');
	
				Array.from(doc.getElementsByTagName("svg")).forEach(svg => {
					cachedPieceSVGs[svg.id] = svg;
				});
			} catch (error) {
				// Remove the failed promise from the cache to allow retrying
				delete processingCache[url];
				throw error;
			}
		})();
	} else {
		console.log(`Already fetching piece svg at location ${location}. Not sending duplicate request. Waiting..`);
	}

	await processingCache[url];
}

/**
 * Tints an SVG element by applying a multiplication filter using the specified color.
 * The tint is applied by multiplying the original colors with the provided [r, g, b, a] values.
 * For example, white (1,1,1) becomes the tint color and black (0,0,0) remains black.
 * @param svgElement
 * @param color
 */
function tintSVG(svgElement: SVGElement, color: Color): SVGElement {
	// Ensure a <defs> element exists in the SVG
	const defs = svgElement.querySelector('defs') ?? svgElement.insertBefore(document.createElementNS('http://www.w3.org/2000/svg', 'defs'), svgElement.firstChild);

	// Create a unique filter
	const filterId = `tint-${crypto.randomUUID()}`;
	const filter = document.createElementNS('http://www.w3.org/2000/svg', 'filter');
	filter.id = filterId;

	// Create feColorMatrix with the tinting effect to multiply color channels.
	const feColorMatrix = document.createElementNS('http://www.w3.org/2000/svg', 'feColorMatrix');
	feColorMatrix.setAttribute('type', 'matrix');
	// Construct the matrix values string, and multiply each color channel by them.
	const matrixValues = [
		color[0], 0, 0, 0, 0,
		0, color[1], 0, 0, 0,
		0, 0, color[2], 0, 0,
		0, 0, 0, color[3], 0
	].join(' ');
	feColorMatrix.setAttribute('values', matrixValues);

	// Append filter and apply it to the SVG
	filter.appendChild(feColorMatrix);
	defs.appendChild(filter);

	// Apply the filter to the SVG element.
	// svgElement.setAttribute('filter', `url(#${filterId})`);
	{ // FIREFOX PATCH. Without this block, in firefox when converting the svg to an image, the filter is not applied.
		// Create a <g> element to wrap all children (except <defs>)
		const group = document.createElementNS('http://www.w3.org/2000/svg', 'g');
		group.setAttribute('filter', `url(#${filterId})`);

		// Move all children (except <defs>) into the <g> element
		const children = Array.from(svgElement.childNodes);
		for (const child of children) {
			if (child !== defs) {
				group.appendChild(child);
			}
		}

		// Append the <g> element to the SVG
		svgElement.appendChild(group);
	}

	return svgElement;
}


// Exports -------------------------------------------------------------------


export default {
	getSVGElements
};<|MERGE_RESOLUTION|>--- conflicted
+++ resolved
@@ -104,24 +104,7 @@
 		await fetchMissingTypes(locations);
 	}
 
-<<<<<<< HEAD
 	return getSVGIDs(ids, width, height);
-=======
-	return ids.map(id => {
-		const original = cachedPieceSVGs[id];
-		if (!original) throw Error(`Missing SVG for ${id}`);
-
-		// Clone the SVG element
-		const cloned = original.cloneNode(true) as SVGElement;
-		// const cloned = tintSVG(original.cloneNode(true) as SVGElement, [1,0.2,0.2, 0.5]); // Apply a tint for debugging
-
-		// Set width and height if specified
-		if (width !== undefined) cloned.setAttribute('width', width.toString());
-		if (height !== undefined) cloned.setAttribute('height', height.toString());
-
-		return cloned;
-	});
->>>>>>> c503ce6e
 }
 
 /**
