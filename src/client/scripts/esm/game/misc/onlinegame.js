
// Import Start
import legalmoves from '../../chess/logic/legalmoves.js';
import localstorage from '../../util/localstorage.js';
import gamefileutility from '../../chess/util/gamefileutility.js';
import drawoffers from './drawoffers.js';
import guititle from '../gui/guititle.js';
import clock from '../../chess/logic/clock.js';
import guiclock from '../gui/guiclock.js';
import statustext from '../gui/statustext.js';
<<<<<<< HEAD
import game from '../chess/game.js';
=======
import movepiece from '../../chess/logic/movepiece.js';
>>>>>>> 9f4481ff
import specialdetect from '../../chess/logic/specialdetect.js';
import selection from '../chess/selection.js';
import board from '../rendering/board.js';
import moveutil from '../../chess/util/moveutil.js';
import websocket from '../websocket.js';
import perspective from '../rendering/perspective.js';
import sound from './sound.js';
import guiplay from '../gui/guiplay.js';
import input from '../input.js';
import loadbalancer from './loadbalancer.js';
import formatconverter from '../../chess/logic/formatconverter.js';
import guipause from '../gui/guipause.js';
import guigameinfo from '../gui/guigameinfo.js';
import colorutil from '../../chess/util/colorutil.js';
import jsutil from '../../util/jsutil.js';
import config from '../config.js';
import pingManager from '../../util/pingManager.js';
<<<<<<< HEAD
import movesequence from '../chess/movesequence.js';
import options from '../rendering/options.js';
import movepiece from '../../chess/logic/movepiece.js';
=======
import gameslot from '../chess/gameslot.js';
import gameloader from '../chess/gameloader.js';
>>>>>>> 9f4481ff
// Import End

/** 
 * Type Definitions 
 * @typedef {import('../../chess/logic/gamefile.js').gamefile} gamefile
 * @typedef {import('../../chess/util/moveutil.js').Move} Move
 * @typedef {import('../websocket.js').WebsocketMessage} WebsocketMessage
*/

"use strict";

/** This module keeps trap of the data of the onlinegame we are currently in. */

/** Whether we are currently in an online game. */
let inOnlineGame = false;
/** The id of the online game we are in, if we are in one. @type {string} */
let gameID;
/** Whether the game is a private one (joined from an invite code). */
let isPrivate;
let ourColor; // white/black
/**
 * Different from gamefile.gameConclusion, because this is only true if {@link gamefileutility.concludeGame}
 * has been called, which IS ONLY called once the SERVER tells us the result of the game, not us!
 */
let gameHasConcluded;

/**
 * Whether we are in sync with the game on the server.
 * If false, we do not submit our move. (move auto-submitted upon resyncing)
 * Set to false whenever the socket closes, or we unsub from the game.
 * Set to true whenever we join game, or successfully resync.
 */
let inSync = false;

/** Variables regardin the flashing of the tab's name "YOUR MOVE" when you're away. */
const tabNameFlash = {
	originalDocumentTitle: document.title,
	timeoutID: undefined,
	moveSound_timeoutID: undefined
};

/** All variables related to being afk and alerting the server of that */
const afk = {
	timeUntilAFKSecs: 40, // 40 + 20 = 1 minute
	timeUntilAFKSecs_Abortable: 20, // 20 + 20 = 40 seconds
	timeUntilAFKSecs_Untimed: 100, // 100 + 20 = 2 minutes
	/** The amount of time we have, in milliseconds, from the time we alert the
     * server we are afk, to the time we lose if we don't return. */
	timerToLossFromAFK: 20000,
	/** The ID of the timer to alert the server we are afk. */
	timeoutID: undefined,
	timeWeLoseFromAFK: undefined,
	/** The timeout ID of the timer to display the next "You are AFK..." message. */
	displayAFKTimeoutID: undefined,
	/** The timeout ID of the timer to play the next violin staccato note */
	playStaccatoTimeoutID: undefined,

	timeOpponentLoseFromAFK: undefined,
	/** The timeout ID of the timer to display the next "Opponent is AFK..." message. */
	displayOpponentAFKTimeoutID: undefined
};

/** All variables related to our opponent having disconnected */
const disconnect = {
	timeOpponentLoseFromDisconnect: undefined,
	/** The timeout ID of the timer to display the next "Opponent has disconnected..." message. */
	displayOpponentDisconnectTimeoutID: undefined
};

const serverRestart = {
	/** The time the server plans on restarting, if it has alerted us it is, otherwise false. */
	time: false,
	/** The minute intervals at which to display on screen the server is restarting. */
	keyMinutes: [30, 20, 15, 10, 5, 2, 1, 0],
	/** The timeout ID of the timer to display the next "Server restarting..." message.
     * This can be used to cancel the timer when the server informs us it's already restarted. */
	timeoutID: undefined
};



(function init() {
	addWarningLeaveGamePopupsToHyperlinks();
})();

/**
 * Add an listener for every single hyperlink on the page that will
 * confirm to us if we actually want to leave if we are in an online game.
 */
function addWarningLeaveGamePopupsToHyperlinks() {
	document.querySelectorAll('a').forEach((link) => {
		link.addEventListener('click', confirmNavigationAwayFromGame);
	});
}

/**
 * Confirm that the user DOES actually want to leave the page if they are in an online game.
 * 
 * Sometimes they could leave by accident, or even hit the "Logout" button by accident,
 * which just ejects them out of the game
 * @param {Event} event 
 */
function confirmNavigationAwayFromGame(event) {
	// Check if Command (Meta) or Ctrl key is held down
	if (event.metaKey || event.ctrlKey) return; // Allow opening in a new tab without confirmation
	if (!inOnlineGame || gamefileutility.isGameOver(gameslot.getGamefile())) return;

	const userConfirmed = confirm('Are you sure you want to leave the game?'); 
	if (userConfirmed) return; // Follow link like normal. Server starts a 20-second auto-resign timer for disconnecting on purpose.
	// Cancel the following of the link.
	event.preventDefault();

	/*
	 * KEEP IN MIND that if we leave the pop-up open for 10 seconds,
	 * JavaScript is frozen in that timeframe, which means as
	 * far as the server can tell we're not communicating anymore,
	 * so it automatically closes our websocket connection,
	 * thinking we've disconnected, and starts a 60-second auto-resign timer.
	 * 
	 * As soon as we hit cancel, we are communicating again.
	 */
}



/**
 * Returns the game id of the online game we're in.
 * @returns {string}
 */
function getGameID() { return gameID; }

function areInOnlineGame() { return inOnlineGame; }

function getIsPrivate() { return isPrivate; }

function getOurColor() { return ourColor; }

/**
 * Different from {@link gamefileutility.isGameOver}, because this only returns true if {@link gamefileutility.concludeGame}
 * has been called, which IS ONLY called once the SERVER tells us the result of the game, not us!
 * @returns {boolean}
 */
function hasGameConcluded() { return gameHasConcluded; }

function setInSyncFalse() { inSync = false; }

function update() {
	if (!inOnlineGame) return;

	updateAFK();
}

function updateAFK() {
	if (!input.atleast1InputThisFrame() || gameslot.getGamefile().gameConclusion) return;
	// Has been mouse movement, restart the afk auto-resign timer.
	if (afk.timeWeLoseFromAFK) tellServerWeBackFromAFK();
	rescheduleAlertServerWeAFK();
}

function rescheduleAlertServerWeAFK() {
	clearTimeout(afk.timeoutID);
	const gamefile = gameslot.getGamefile();
	if (!isItOurTurn() || gamefileutility.isGameOver(gamefile) || isPrivate && clock.isGameUntimed(gamefile) || !clock.isGameUntimed(gamefile) && moveutil.isGameResignable(gamefile)) return;
	// Games with less than 2 moves played more-quickly start the AFK auto resign timer
	const timeUntilAFKSecs = !moveutil.isGameResignable(gamefile) ? afk.timeUntilAFKSecs_Abortable
						   : clock.isGameUntimed(gamefile) ? afk.timeUntilAFKSecs_Untimed
						   : afk.timeUntilAFKSecs;
	afk.timeoutID = setTimeout(tellServerWeAFK, timeUntilAFKSecs * 1000);
}

function cancelAFKTimer() {
	clearTimeout(afk.timeoutID);
	clearTimeout(afk.displayAFKTimeoutID);
	clearTimeout(afk.playStaccatoTimeoutID);
	clearTimeout(afk.displayOpponentAFKTimeoutID);
}

function tellServerWeAFK() {
	websocket.sendmessage('game','AFK');
	afk.timeWeLoseFromAFK = Date.now() + afk.timerToLossFromAFK;

	// Play lowtime alert sound
	sound.playSound_lowtime();

	// Display on screen "You are AFK. Auto-resigning in 20..."
	displayWeAFK(20);
	// The first violin staccato note is played in 10 seconds
	afk.playStaccatoTimeoutID = setTimeout(playStaccatoNote, 10000, 'c3', 10);
}

function tellServerWeBackFromAFK() {
	websocket.sendmessage('game','AFK-Return');
	afk.timeWeLoseFromAFK = undefined;
	clearTimeout(afk.displayAFKTimeoutID);
	clearTimeout(afk.playStaccatoTimeoutID);
	afk.displayAFKTimeoutID = undefined;
	afk.playStaccatoTimeoutID = undefined;
}

function displayWeAFK(secsRemaining) {
	const resigningOrAborting = moveutil.isGameResignable(gameslot.getGamefile()) ? translations.onlinegame.auto_resigning_in : translations.onlinegame.auto_aborting_in;
	statustext.showStatusForDuration(`${translations.onlinegame.afk_warning} ${resigningOrAborting} ${secsRemaining}...`, 1000);
	const nextSecsRemaining = secsRemaining - 1;
	if (nextSecsRemaining === 0) return; // Stop
	const timeRemainUntilAFKLoss = afk.timeWeLoseFromAFK - Date.now();
	const timeToPlayNextDisplayWeAFK = timeRemainUntilAFKLoss - nextSecsRemaining * 1000;
	afk.displayAFKTimeoutID = setTimeout(displayWeAFK, timeToPlayNextDisplayWeAFK, nextSecsRemaining);
}

function playStaccatoNote(note, secsRemaining) {
	if (note === 'c3') sound.playSound_viola_c3();
	else if (note === 'c4') sound.playSound_violin_c4();
	else return console.error("Invalid violin note");
    
	const nextSecsRemaining = secsRemaining > 5 ? secsRemaining - 1 : secsRemaining - 0.5;
	if (nextSecsRemaining === 0) return; // Stop
	const nextNote = nextSecsRemaining === Math.floor(nextSecsRemaining) ? 'c3' : 'c4';
	const timeRemainUntilAFKLoss = afk.timeWeLoseFromAFK - Date.now();
	const timeToPlayNextDisplayWeAFK = timeRemainUntilAFKLoss - nextSecsRemaining * 1000;
	afk.playStaccatoTimeoutID = setTimeout(playStaccatoNote, timeToPlayNextDisplayWeAFK, nextNote, nextSecsRemaining);
}

/**
 * This is called whenever we lose connection.
 * This is NOT when a socket unexpectedly closes, this is when a socket
 * unexpectedly closes AND we are unable to establish a new one!
 */
function onLostConnection() {
	// Stop saying when the opponent will lose from being afk
	clearTimeout(afk.displayOpponentAFKTimeoutID);
}

/**
 * **Universal** function that is called when we receive a server websocket message with subscription marked `game`.
 * Joins online games, forwards received opponent's moves. Ends game after receiving resignation.
 * @param {WebsocketMessage} data - The incoming server websocket message
 */
function onmessage(data) { // { sub, action, value, id }
	// console.log(`Received ${data.action} from server! Message contents:`)
	// console.log(data.value)
	const message = 5;
	switch (data.action) {
		case "joingame":
			handleJoinGame(data.value);
			break;
		case "move":
			handleOpponentsMove(data.value);
			break;
		case "clock": { // Contain this case in a block so that it's variables are not hoisted 
			if (!inOnlineGame) return;
			const message = data.value; // { clockValues: { timerWhite, timerBlack } }
			message.clockValues.accountForPing = true; // We are in an online game so we need to inform the clock script to account for ping
<<<<<<< HEAD
			const gamefile = game.getGamefile();
			clock.edit(gamefile, message.clockValues, options.isDebugModeOn()); // Edit the clocks
=======
			const gamefile = gameslot.getGamefile();
			clock.edit(gamefile, message.clockValues); // Edit the clocks
>>>>>>> 9f4481ff
			guiclock.edit(gamefile);
			break;
		} case "gameupdate": // When the game has ended by time/disconnect/resignation/aborted, OR we are resyncing to the game.
			handleServerGameUpdate(data.value);
			break;
		case "unsub": // The game has been deleted, server no longer sending update
			websocket.getSubs().game = false;
			inSync = false;
			break;
		case "login": // Not logged in error
			statustext.showStatus(translations.onlinegame.not_logged_in, true, 100);
			websocket.getSubs().game = false;
			inSync = false;
			clock.endGame(gameslot.getGamefile());
			guiclock.stopClocks(gameslot.getGamefile());
			gameslot.getGamefile().gameConclusion = 'limbo';
			selection.unselectPiece();
			board.darkenColor();
			break;
		case "nogame": // Game is deleted / no longer exists
			statustext.showStatus(translations.onlinegame.game_no_longer_exists, false, 1.5);
			websocket.getSubs().game = false;
			inSync = false;
			gameslot.getGamefile().gameConclusion = 'aborted';
			gameslot.concludeGame();
			requestRemovalFromPlayersInActiveGames();
			break;
		case "leavegame": // Another window connected
			statustext.showStatus(translations.onlinegame.another_window_connected);
			websocket.getSubs().game = false;
			inSync = false;
			gameloader.unloadGame();
			guititle.open();
			break;
		case "opponentafk":
			startOpponentAFKCountdown(data.value.millisUntilAutoAFKResign);
			break;
		case "opponentafkreturn":
			stopOpponentAFKCountdown(data.value);
			break;
		case "opponentdisconnect":
			startOpponentDisconnectCountdown(data.value);
			break;
		case "opponentdisconnectreturn":
			stopOpponentDisconnectCountdown(data.value);
			break;
		case "serverrestart":
			initServerRestart(data.value);
			break;
		case "drawoffer": {
			drawoffers.onOpponentExtendedOffer();
			break;
		} case "declinedraw":
			statustext.showStatus(`Opponent declined draw offer.`);
			break;
		default:
			statustext.showStatus(`${translations.invites.unknown_action_received_1} ${message.action} ${translations.invites.unknown_action_received_2}`, true);
			break;
	}
}

function startOpponentAFKCountdown(millisUntilAutoAFKResign) {
	if (millisUntilAutoAFKResign === undefined) return console.error("Cannot display opponent is AFK when millisUntilAutoAFKResign not specified");
	// Cancel the previous one if this is overwriting
	stopOpponentAFKCountdown();

	// Ping is round-trip time (RTT), So divided by two to get the approximate
	// time that has elapsed since the server sent us the correct clock values
	const timeLeftMillis = millisUntilAutoAFKResign - pingManager.getHalfPing();

	afk.timeOpponentLoseFromAFK = Date.now() + timeLeftMillis;
	// How much time is left? Usually starts at 20 seconds
	const secsRemaining = Math.ceil(timeLeftMillis / 1000);
	displayOpponentAFK(secsRemaining);
}

function stopOpponentAFKCountdown() {
	clearTimeout(afk.displayOpponentAFKTimeoutID);
	afk.displayOpponentAFKTimeoutID = undefined;
}

function displayOpponentAFK(secsRemaining) {
	const resigningOrAborting = moveutil.isGameResignable(gameslot.getGamefile()) ? translations.onlinegame.auto_resigning_in : translations.onlinegame.auto_aborting_in;
	statustext.showStatusForDuration(`${translations.onlinegame.opponent_afk} ${resigningOrAborting} ${secsRemaining}...`, 1000);
	const nextSecsRemaining = secsRemaining - 1;
	if (nextSecsRemaining === 0) return; // Stop
	const timeRemainUntilAFKLoss = afk.timeOpponentLoseFromAFK - Date.now();
	const timeToPlayNextDisplayWeAFK = timeRemainUntilAFKLoss - nextSecsRemaining * 1000;
	afk.displayOpponentAFKTimeoutID = setTimeout(displayOpponentAFK, timeToPlayNextDisplayWeAFK, nextSecsRemaining);
}

function startOpponentDisconnectCountdown({ millisUntilAutoDisconnectResign, wasByChoice } = {}) {
	if (millisUntilAutoDisconnectResign === undefined) return console.error("Cannot display opponent has disconnected when autoResignTime not specified");
	if (wasByChoice === undefined) return console.error("Cannot display opponent has disconnected when wasByChoice not specified");
	// This overwrites the "Opponent is AFK" timer
	stopOpponentAFKCountdown();
	// Cancel the previous one if this is overwriting
	stopOpponentDisconnectCountdown();
	const timeLeftMillis = millisUntilAutoDisconnectResign - pingManager.getHalfPing();
	disconnect.timeOpponentLoseFromDisconnect = Date.now() + timeLeftMillis;
	// How much time is left? Usually starts at 20 / 60 seconds
	const secsRemaining = Math.ceil(timeLeftMillis / 1000);
	displayOpponentDisconnect(secsRemaining, wasByChoice);
}

function stopOpponentDisconnectCountdown() {
	clearTimeout(disconnect.displayOpponentDisconnectTimeoutID);
	disconnect.displayOpponentDisconnectTimeoutID = undefined;
}

function displayOpponentDisconnect(secsRemaining, wasByChoice) {
	const opponent_disconnectedOrLostConnection = wasByChoice ? translations.onlinegame.opponent_disconnected : translations.onlinegame.opponent_lost_connection;
	const resigningOrAborting = moveutil.isGameResignable(gameslot.getGamefile()) ? translations.onlinegame.auto_resigning_in : translations.onlinegame.auto_aborting_in;
	// The "You are AFK" message should overwrite, be on top of, this message,
	// so if that is running, don't display this 1-second disconnect message, but don't cancel it either!
	if (!afk.timeWeLoseFromAFK) statustext.showStatusForDuration(`${opponent_disconnectedOrLostConnection} ${resigningOrAborting} ${secsRemaining}...`, 1000);
	const nextSecsRemaining = secsRemaining - 1;
	if (nextSecsRemaining === 0) return; // Stop
	const timeRemainUntilDisconnectLoss = disconnect.timeOpponentLoseFromDisconnect - Date.now();
	const timeToPlayNextDisplayOpponentDisconnect = timeRemainUntilDisconnectLoss - nextSecsRemaining * 1000;
	disconnect.displayOpponentDisconnectTimeoutID = setTimeout(displayOpponentDisconnect, timeToPlayNextDisplayOpponentDisconnect, nextSecsRemaining, wasByChoice);
}

function handleJoinGame(message) {
	// The server's message looks like:
	// {
	//     metadata: { Variant, White, Black, TimeControl, UTCDate, UTCTime, Rated },
	//	   clockValues: { timerWhite, timerBlack }
	//     id, clock, publicity, youAreColor, , moves, millisUntilAutoAFKResign, disconnect, gameConclusion, drawOffer,
	// }

	// We were auto-unsubbed from the invites list, BUT we want to keep open the socket!!
	const subs = websocket.getSubs();
	subs.invites = false;
	subs.game = true;
	inSync = true;
	guititle.close();
	guiplay.close();
	guiplay.startOnlineGame(message);
}

/**
 * Called when we received our opponents move. This verifies they're move
 * and claimed game conclusion is legal. If it isn't, it reports them and doesn't forward their move.
 * If it is legal, it forwards the game to the front, then forwards their move.
 * @param {Object} message - The server's socket message, with the properties `move`, `gameConclusion`, `moveNumber`, `clockValues`.
 */
function handleOpponentsMove(message) { // { move, gameConclusion, moveNumber, clockValues }
	if (!inOnlineGame) return;
	const moveAndConclusion = { move: message.move, gameConclusion: message.gameConclusion };
    
	// Make sure the move number matches the expected.
	// Otherwise, we need to re-sync
	const gamefile = gameslot.getGamefile();
	const expectedMoveNumber = gamefile.moves.length + 1;
	if (message.moveNumber !== expectedMoveNumber) {
		console.log(`We have desynced from the game. Resyncing... Expected opponent's move number: ${expectedMoveNumber}. Actual: ${message.moveNumber}. Opponent's whole move: ${JSON.stringify(moveAndConclusion)}`);
		return resyncToGame();
	}

	// Convert the move from compact short format "x,y>x,yN"
	// to long format { startCoords, endCoords, promotion }
	/** @type {Move} */
	let move;
	try {
		move = formatconverter.ShortToLong_CompactMove(message.move); // { startCoords, endCoords, promotion }
	} catch {
		console.error(`Opponent's move is illegal because it isn't in the correct format. Reporting... Move: ${JSON.stringify(message.move)}`);
		const reason = 'Incorrectly formatted.';
		return reportOpponentsMove(reason);
	}

	// If not legal, this will be a string for why it is illegal.
	const moveIsLegal = legalmoves.isOpponentsMoveLegal(gamefile, move, message.gameConclusion);
	if (moveIsLegal !== true) console.log(`Buddy made an illegal play: ${JSON.stringify(moveAndConclusion)}`);
	if (moveIsLegal !== true && !isPrivate) return reportOpponentsMove(moveIsLegal); // Allow illegal moves in private games

	movesequence.viewFront(gamefile);

	// // Forward the move...

	const piecemoved = gamefileutility.getPieceAtCoords(gamefile, move.startCoords);
	const legalMoves = legalmoves.calculate(gamefile, piecemoved);
	const endCoordsToAppendSpecial = jsutil.deepCopyObject(move.endCoords);
	legalmoves.checkIfMoveLegal(legalMoves, move.startCoords, endCoordsToAppendSpecial); // Passes on any special moves flags to the endCoords

	move.type = piecemoved.type;
	specialdetect.transferSpecialFlags_FromCoordsToMove(endCoordsToAppendSpecial, move);
	movesequence.makeMove(gamefile, move);
	movesequence.animateMove(move, true);

	selection.reselectPiece(); // Reselect the currently selected piece. Recalc its moves and recolor it if needed.

	// Edit the clocks
	if (message.clockValues !== undefined) message.clockValues.accountForPing = true; // Set this to true so our clock knows to account for ping.
	clock.edit(gamefile, message.clockValues, options.isDebugModeOn());
	guiclock.edit(gamefile);

	// For online games, we do NOT EVER conclude the game, so do that here if our opponents move concluded the game
	if (gamefileutility.isGameOver(gamefile)) {
		gameslot.concludeGame();
		requestRemovalFromPlayersInActiveGames();
	}

	rescheduleAlertServerWeAFK();
	stopOpponentAFKCountdown(); // The opponent is no longer AFK if they were
	flashTabNameYOUR_MOVE(true);
	scheduleMoveSound_timeoutID();
	guipause.onReceiveOpponentsMove(); // Update the pause screen buttons
}

function flashTabNameYOUR_MOVE(on) {
	if (!loadbalancer.isPageHidden()) return document.title = tabNameFlash.originalDocumentTitle;

	document.title = on ? "YOUR MOVE" : tabNameFlash.originalDocumentTitle;
	tabNameFlash.timeoutID = setTimeout(flashTabNameYOUR_MOVE, 1500, !on);
}

function cancelFlashTabTimer() {
	document.title = tabNameFlash.originalDocumentTitle;
	clearTimeout(tabNameFlash.timeoutID);
	tabNameFlash.timeoutID = undefined;
}

function scheduleMoveSound_timeoutID() {
	if (!loadbalancer.isPageHidden()) return;
	if (!moveutil.isGameResignable(gameslot.getGamefile())) return;
	const timeNextFlashFromNow = (afk.timeUntilAFKSecs * 1000) / 2;
	tabNameFlash.moveSound_timeoutID = setTimeout(() => { sound.playSound_move(0); }, timeNextFlashFromNow);
}

function cancelMoveSound() {
	clearTimeout(tabNameFlash.moveSound_timeoutID);
	tabNameFlash.moveSound_timeoutID = undefined;
}

function resyncToGame() {
	if (!inOnlineGame) return;
	function onReplyFunc() { inSync = true; }
	websocket.sendmessage('game', 'resync', gameID, false, onReplyFunc);
}

/**
 * Called when the server sends us the conclusion of the game when it ends,
 * OR we just need to resync! The game may not always be over.
 * @param {Object} messageContents - The contents of the server message, with the properties:
 * `gameConclusion`, `clockValues`, `moves`, `millisUntilAutoAFKResign`, `offerDraw`
 */
function handleServerGameUpdate(messageContents) { // { gameConclusion, clockValues: { timerWhite, timerBlack }, moves, millisUntilAutoAFKResign, offerDraw }
	if (!inOnlineGame) return;
	if (messageContents.clockValues !== undefined) messageContents.clockValues.accountForPing = true; // Set this too true so our clock knows to account for ping
	const gamefile = gameslot.getGamefile();
	const claimedGameConclusion = messageContents.gameConclusion;

	/**
     * Make sure we are in sync with the final move list.
     * We need to do this because sometimes the game can end before the
     * server sees our move, but on our screen we have still played it.
     */
	if (!synchronizeMovesList(gamefile, messageContents.moves, claimedGameConclusion)) { // Cheating detected. Already reported, don't 
		stopOpponentAFKCountdown(); 
		return;
	}
	guigameinfo.updateWhosTurn(gamefile);

	// If Opponent is currently afk, display that countdown
	if (messageContents.millisUntilAutoAFKResign !== undefined && !isItOurTurn()) startOpponentAFKCountdown(messageContents.millisUntilAutoAFKResign);
	else stopOpponentAFKCountdown();

	// If opponent is currently disconnected, display that countdown
	if (messageContents.disconnect !== undefined) startOpponentDisconnectCountdown(messageContents.disconnect); // { millisUntilAutoDisconnectResign, wasByChoice }
	else stopOpponentDisconnectCountdown();

	// If the server is restarting, start displaying that info.
	if (messageContents.serverRestartingAt) initServerRestart(messageContents.serverRestartingAt);
	else resetServerRestarting();

	drawoffers.set(messageContents.drawOffer);

	// Must be set before editing the clocks.
	gamefile.gameConclusion = claimedGameConclusion;

	// When the game has ended by time/disconnect/resignation/aborted
	clock.edit(gamefile, messageContents.clockValues, options.isDebugModeOn());

	if (gamefileutility.isGameOver(gamefile)) {
		gameslot.concludeGame();
		requestRemovalFromPlayersInActiveGames();
	}
}

/**
 * Adds or deletes moves in the game until it matches the server's provided moves.
 * This can rarely happen when we move after the game is already over,
 * or if we're disconnected when our opponent made their move.
 * @param {gamefile} gamefile - The gamefile
 * @param {string[]} moves - The moves list in the most compact form: `['1,2>3,4','5,6>7,8Q']`
 * @param {string} claimedGameConclusion - The supposed game conclusion after synchronizing our opponents move
 * @returns {boolean} *false* if it detected an illegal move played by our opponent.
 */
function synchronizeMovesList(gamefile, moves, claimedGameConclusion) {
	console.log("Resyncing...");
	// Early exit case. If we have played exactly 1 more move than the server,
	// and the rest of the moves list matches, don't modify our moves,
	// just re-submit our move!
	const hasOneMoreMoveThanServer = gamefile.moves.length === moves.length + 1;
	const finalMoveIsOurMove = gamefile.moves.length > 0 && moveutil.getColorThatPlayedMoveIndex(gamefile, gamefile.moves.length - 1) === ourColor;
	const previousMoveMatches = (moves.length === 0 && gamefile.moves.length === 1) || gamefile.moves.length > 1 && moves.length > 0 && gamefile.moves[gamefile.moves.length - 2].compact === moves[moves.length - 1];
	if (!claimedGameConclusion && hasOneMoreMoveThanServer && finalMoveIsOurMove && previousMoveMatches) {
		console.log("Sending our move again after resyncing..");
		return sendMove();
	}

	const originalMoveIndex = gamefile.moveIndex;
	movesequence.viewFront(gamefile);
	let aChangeWasMade = false;

	while (gamefile.moves.length > moves.length) { // While we have more moves than what the server does..
		movesequence.rewindMove(gamefile);
		console.log("Rewound one move while resyncing to online game.");
		aChangeWasMade = true;
	}

	let i = moves.length - 1;
	while (true) { // Decrement i until we find the latest move at which we're in sync, agreeing with the server about.
		if (i === -1) break; // Beginning of game
		const thisGamefileMove = gamefile.moves[i];
		if (thisGamefileMove) { // The move is defined
			if (thisGamefileMove.compact === moves[i]) break; // The moves MATCH
			// The moves don't match... remove this one off our list.
			movesequence.rewindMove(gamefile);
			console.log("Rewound one INCORRECT move while resyncing to online game.");
			aChangeWasMade = true;
		}
		i--;
	}

	// i is now the index of the latest move that MATCHES in both ours and the server's moves lists.

	const opponentColor = getOpponentColor(ourColor);
	while (i < moves.length - 1) { // Increment i, adding the server's correct moves to our moves list
		i++;
		const thisShortmove = moves[i]; // '1,2>3,4Q'  The shortmove from the server's move list to add
		const move = movepiece.calculateMoveFromShortmove(gamefile, thisShortmove);

		const colorThatPlayedThisMove = moveutil.getColorThatPlayedMoveIndex(gamefile, i);
		const opponentPlayedThisMove = colorThatPlayedThisMove === opponentColor;


		if (opponentPlayedThisMove) { // Perform legality checks
			// If not legal, this will be a string for why it is illegal.
			const moveIsLegal = legalmoves.isOpponentsMoveLegal(gamefile, move, claimedGameConclusion);
			if (moveIsLegal !== true) console.log(`Buddy made an illegal play: ${thisShortmove} ${claimedGameConclusion}`);
			if (moveIsLegal !== true && !isPrivate) { // Allow illegal moves in private games
				reportOpponentsMove(moveIsLegal);
				return false;
			}

			rescheduleAlertServerWeAFK();
			stopOpponentAFKCountdown(); // The opponent is no longer AFK if they were
			flashTabNameYOUR_MOVE();
			scheduleMoveSound_timeoutID();
		} else cancelFlashTabTimer();
        
		const isLastMove = i === moves.length - 1;
		movesequence.makeMove(gamefile, move, { doGameOverChecks: isLastMove, concludeGameIfOver: false});
		if (isLastMove) movesequence.animateMove(move, true);
		console.log("Forwarded one move while resyncing to online game.");
		aChangeWasMade = true;
	}

	if (!aChangeWasMade) movesequence.viewIndex(gamefile, originalMoveIndex);
	else selection.reselectPiece(); // Reselect the selected piece from before we resynced. Recalc its moves and recolor it if needed.

	return true; // No cheating detected
}

function reportOpponentsMove(reason) {
	// Send the move number of the opponents move so that there's no mixup of which move we claim is illegal.
	const opponentsMoveNumber = gameslot.getGamefile().moves.length + 1;

	const message = {
		reason,
		opponentsMoveNumber
	};

	websocket.sendmessage('game', 'report', message);
}

/**
 * This has to be called before and separate from {@link initOnlineGame}
 * because loading the gamefile and the mesh generation requires this script to know our color.
 * @param {Object} gameOptions - An object that contains the properties `id`, `publicity`, `youAreColor`, `millisUntilAutoAFKResign`, `disconnect`, `serverRestartingAt`
 */
function setColorAndGameID(gameOptions) {
	inOnlineGame = true;
	ourColor = gameOptions.youAreColor;
	gameID = gameOptions.id;
	isPrivate = gameOptions.publicity === 'private';
	gameHasConcluded = false;
}

/**
 * Inits an online game according to the options provided by the server.
 * @param {Object} gameOptions - An object that contains the properties `id`, `publicity`, `youAreColor`, `millisUntilAutoAFKResign`, `disconnect`, `serverRestartingAt`
 */
function initOnlineGame(gameOptions) {
	rescheduleAlertServerWeAFK();
	// If Opponent is currently afk, display that countdown
	if (gameOptions.millisUntilAutoAFKResign !== undefined) startOpponentAFKCountdown(gameOptions.millisUntilAutoAFKResign);
	if (gameOptions.disconnect) startOpponentDisconnectCountdown(gameOptions.disconnect);
	if (isItOurTurn()) {
		flashTabNameYOUR_MOVE(true);
		scheduleMoveSound_timeoutID();
	}
	if (gameOptions.serverRestartingAt) initServerRestart(gameOptions.serverRestartingAt);
    
	// These make sure it will place us in black's perspective
	perspective.resetRotations();
}

// Call when we leave an online game
function closeOnlineGame() {
	inOnlineGame = false;
	gameID = undefined;
	isPrivate = undefined;
	ourColor = undefined;
	inSync = false;
	gameHasConcluded = undefined;
	resetAFKValues();
	resetServerRestarting();
	cancelFlashTabTimer();
	perspective.resetRotations(); // Without this, leaving an online game of which we were black, won't reset our rotation.
	drawoffers.reset();
}

function resetAFKValues() {
	cancelAFKTimer();
	tabNameFlash.timeoutID = undefined;
	afk.timeoutID = undefined,
	afk.timeWeLoseFromAFK = undefined;
	afk.displayAFKTimeoutID = undefined,
	afk.playStaccatoTimeoutID = undefined,
	afk.displayOpponentAFKTimeoutID = undefined,
	afk.timeOpponentLoseFromAFK = undefined;
}

/**
 * Tests if it's our turn to move
 * @returns {boolean} *true* if it's currently our turn to move
 */
function isItOurTurn() { return gameslot.getGamefile().whosTurn === ourColor; }

/**
 * Tests if we are this color in the online game.
 * @param {string} color - "white" / "black"
 * @returns {boolean} *true* if we are that color.
 */
function areWeColor(color) { return color === ourColor; }

function sendMove() {
	if (!inOnlineGame || !inSync) return; // Don't do anything if it's a local game
	if (config.DEV_BUILD) console.log("Sending our move..");

	const gamefile = gameslot.getGamefile();

	const shortmove = moveutil.getLastMove(gamefile.moves).compact; // "x,y>x,yN"

	const data = {
		move: shortmove,
		moveNumber: gamefile.moves.length,
		gameConclusion: gamefile.gameConclusion,
	};

	websocket.sendmessage('game', 'submitmove', data, true);

	// Declines any open draw offer from our opponent. We don't need to inform
	// the server because the server auto declines when we submit our move.
	drawoffers.callback_declineDraw({ informServer: false });
    
	rescheduleAlertServerWeAFK();
}

// Aborts / Resigns
function onMainMenuPress() {
	if (!inOnlineGame) return;
	const gamefile = gameslot.getGamefile();
	if (gameHasConcluded) { // The server has concluded the game, not us
		if (websocket.getSubs().game) {
			websocket.sendmessage('general','unsub','game');
			websocket.getSubs().game = false;
		}
		return;
	}

	if (moveutil.isGameResignable(gamefile)) resign();
	else abort();
}

function resign() {
	websocket.getSubs().game = false;
	inSync = false;
	websocket.sendmessage('game','resign');
}

function abort() {
	websocket.getSubs().game = false;
	inSync = false;
	websocket.sendmessage('game','abort');
}

function getOpponentColor() {
	return colorutil.getOppositeColor(ourColor);
}

/**
 * Opens a websocket, asks the server if we are in
 * a game to connect us to it and send us the game info.
 */
async function askServerIfWeAreInGame() {
	// The server only allows sockets if we are either logged in, or have a browser-id cookie.
	// browser-id cookies are issued/renewed on every html request.

	const messageContents = undefined;
	websocket.sendmessage('game', 'joingame', messageContents, true);
}

/**
 * Lets the server know we have seen the game conclusion, and would
 * like to be allowed to join a new game if we leave quickly.
 * 
 * THIS SHOULD ALSO be the point when the server knows we agree
 * with the resulting game conclusion (no cheating detected),
 * and the server may change the players elos!
 */
function requestRemovalFromPlayersInActiveGames() {
	if (!inOnlineGame) return;
	websocket.sendmessage('game', 'removefromplayersinactivegames');
}

function initServerRestart(timeToRestart) {
	if (serverRestart.time === timeToRestart) return; // We already know the server is restarting.
	resetServerRestarting(); // Overwrite the previous one, if it exists.
	serverRestart.time = timeToRestart;
	const timeRemain = timeToRestart - Date.now();
	const minutesLeft = Math.ceil(timeRemain / (1000 * 60));
	console.log(`Server has informed us it is restarting in ${minutesLeft} minutes!`);
	displayServerRestarting(minutesLeft);
}

/** Displays the next "Server restaring..." message, and schedules the next one. */
function displayServerRestarting(minutesLeft) {
	if (minutesLeft === 0) {
		statustext.showStatus(translations.onlinegame.server_restarting, false, 2);
		serverRestart.time = false;
		return; // Print no more server restarting messages
	}
	const minutes_plurality = minutesLeft === 1 ? translations.onlinegame.minute : translations.onlinegame.minutes;
	statustext.showStatus(`${translations.onlinegame.server_restarting_in} ${minutesLeft} ${minutes_plurality}...`, false, 2);
	let nextKeyMinute;
	for (const keyMinute of serverRestart.keyMinutes) {
		if (keyMinute < minutesLeft) {
			nextKeyMinute = keyMinute;
			break;
		}
	}
	const timeToDisplayNextServerRestart = serverRestart.time - nextKeyMinute * 60 * 1000;
	const timeUntilDisplayNextServerRestart = timeToDisplayNextServerRestart - Date.now();
	serverRestart.timeoutID = setTimeout(displayServerRestarting, timeUntilDisplayNextServerRestart, nextKeyMinute);
}

/** Cancels the timer to display the next "Server restaring..." message, and resets the values. */
function resetServerRestarting() {
	serverRestart.time = false;
	clearTimeout(serverRestart.timeoutID);
	serverRestart.timeoutID = undefined;
}

function deleteCustomVariantOptions() {
	// Delete any custom pasted position in a private game.
	if (isPrivate) localstorage.deleteItem(gameID);
}

/** Called when an online game is concluded (termination shown on-screen) */
function onGameConclude() {
	gameHasConcluded = true; // This NEEDS to be above drawoffers.reset(), as that relies on this!
	cancelAFKTimer();
	cancelFlashTabTimer();
	cancelMoveSound();
	resetServerRestarting();
	deleteCustomVariantOptions();
	drawoffers.reset();
}

export default {
	onmessage,
	areInOnlineGame,
	getIsPrivate,
	getOurColor,
	setInSyncFalse,
	setColorAndGameID,
	initOnlineGame,
	closeOnlineGame,
	isItOurTurn,
	areWeColor,
	sendMove,
	onMainMenuPress,
	getGameID,
	askServerIfWeAreInGame,
	requestRemovalFromPlayersInActiveGames,
	resyncToGame,
	update,
	onLostConnection,
	cancelMoveSound,
	onGameConclude,
	hasGameConcluded
};<|MERGE_RESOLUTION|>--- conflicted
+++ resolved
@@ -8,11 +8,6 @@
 import clock from '../../chess/logic/clock.js';
 import guiclock from '../gui/guiclock.js';
 import statustext from '../gui/statustext.js';
-<<<<<<< HEAD
-import game from '../chess/game.js';
-=======
-import movepiece from '../../chess/logic/movepiece.js';
->>>>>>> 9f4481ff
 import specialdetect from '../../chess/logic/specialdetect.js';
 import selection from '../chess/selection.js';
 import board from '../rendering/board.js';
@@ -30,14 +25,11 @@
 import jsutil from '../../util/jsutil.js';
 import config from '../config.js';
 import pingManager from '../../util/pingManager.js';
-<<<<<<< HEAD
 import movesequence from '../chess/movesequence.js';
 import options from '../rendering/options.js';
 import movepiece from '../../chess/logic/movepiece.js';
-=======
 import gameslot from '../chess/gameslot.js';
 import gameloader from '../chess/gameloader.js';
->>>>>>> 9f4481ff
 // Import End
 
 /** 
@@ -290,13 +282,8 @@
 			if (!inOnlineGame) return;
 			const message = data.value; // { clockValues: { timerWhite, timerBlack } }
 			message.clockValues.accountForPing = true; // We are in an online game so we need to inform the clock script to account for ping
-<<<<<<< HEAD
-			const gamefile = game.getGamefile();
+			const gamefile = gameslot.getGamefile();
 			clock.edit(gamefile, message.clockValues, options.isDebugModeOn()); // Edit the clocks
-=======
-			const gamefile = gameslot.getGamefile();
-			clock.edit(gamefile, message.clockValues); // Edit the clocks
->>>>>>> 9f4481ff
 			guiclock.edit(gamefile);
 			break;
 		} case "gameupdate": // When the game has ended by time/disconnect/resignation/aborted, OR we are resyncing to the game.
