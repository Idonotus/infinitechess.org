
// Import Start
import statustext from './gui/statustext.js';
import invites from './misc/invites.js';
import guiplay from './gui/guiplay.js';
import onlinegame from './misc/onlinegame/onlinegame.js';
import localstorage from '../util/localstorage.js';
import timeutil from '../util/timeutil.js';
import uuid from '../util/uuid.js';
import config from './config.js';
import thread from '../util/thread.js';
import validatorama from '../util/validatorama.js';
import wsutil from '../util/wsutil.js';
import onlinegamerouter from './misc/onlinegame/onlinegamerouter.js';
import docutil from '../util/docutil.js';
// Import End

"use strict";

// Custom type definitions...

/**
 * An incoming websocket server message.
 * @typedef {Object} WebsocketMessage
 * @property {string} sub - What subscription the message should be forwarded to (e.g. "general", "invites", "game").
 * @property {string} action - What action to perform with this message's data.
 * @property {*} value - The message contents.
 * @property {number} id - The ID of the message to echo, so the server knows we've received it.
 * @property {number} replyto - The ID of the message this message is the reply to, if specified.
 */

/**
 * This script creates websockets connected to the server,
 * sends and receives incoming messages.
 */

/** The websocket object we will use to send and receive messages from the server. */
let socket;
let openingSocket = false; // True if currently repeatedly trying to create a socket, until network is back.
/** The timeout ID of the timer to display we've lost connection
 * (by http) if we don't hear back after 5 seconds of trying to open a socket. */
let reqOut = false; // True if a SINGLE attempt is out to create a socket!
/** True if we are having trouble connecting. If this is true, and we reconnect,
 * then we'll display "Reconnected." */
let noConnection = false;
let inTimeout = false; // true when the server tells us too many requests. Don't reconnect for a bit

/** The time our websocket will remain open for, if we're not subscribed to anything, in milliseconds. */
const cushionBeforeAutoCloseMillis = 10000;
/** The timeout ID that can be used to cancel the timer to auto-close
 * the websocket when we're not subscribed to anything for atleast {@link cushionBeforeAutoCloseMillis} */
let timeoutIDToAutoClose;

const validSubs = ["invites", "game"];
const subs = {
	invites: false,
	game: false
};
const timeToResubAfterNetworkLossMillis = 5000;
const timeToResubAfterTooManyRequestsMillis = 10000;
const timeToResubAfterMessageTooBigMillis = timeToResubAfterNetworkLossMillis;

const timeToWaitForHTTPMillis = 5000; // Milliseconds to assume http isn't connecting
const timeToWaitForEchoMillis = 5000; // 3 seconds until we assume we've disconnected!
let echoTimers = {}; // messageID: { timeSent, timeoutID }   A list of setTimeout id's that are currently out.

// List of functions to execute when we get specified reply back
let onreplyFuncs = {}; // { messageID: onreplyFunc }

/** A list of setTimeout timer IDs to cancel whenever a new socket is established. */
const timerIDsToCancelOnNewSocket = [];

// Debugging...
const alsoPrintSentEchos = false;
const alsoPrintIncomingEchos = false;

/** Enables simulated websocket latency, and prints all sent and received messages. */
let DEBUG = true;
/** The amount of milliseconds of delay to add to our sent socket messages in DEBUG mode. */
<<<<<<< HEAD
// const simulatedWebsocketLatencyMillis = 1000; // 1 Second
const simulatedWebsocketLatencyMillis_Debug = 0; // 2 Seconds
=======
// const simulatedWebsocketLatencyMillis_Debug = 1000; // 1 Second
const simulatedWebsocketLatencyMillis_Debug = 2000; // 2 Seconds
>>>>>>> 0bf5668d

/**
 * The last time the server closed our socket connection request because
 * we were missing a browser-id cookie, in millis since the Unix Epoch.
 */
let lastTimeWeGotAuthorizationNeededMessage;



(function init() {
	initListeners();
})();

function initListeners() {
	document.addEventListener('connection-lost', alertUserLostConnection); // A custom event that is dispatched when we lose websocket connection or its very bad.
}

function toggleDebug() {
	if (!docutil.isLocalEnvironment()) statustext.showStatus("Can't enable websocket latency in production.");
	DEBUG = !DEBUG;
	statustext.showStatus(`Toggled websocket latency: ${DEBUG}`);
}

function alertUserLostConnection() {
	noConnection = true;
	statustext.showStatusForDuration(translations.websocket.no_connection, timeToWaitForHTTPMillis); // Alert the user
}

/**
 * Repeatedly tries to open a web socket to the server until it is successful,
 * **unless** we are in timeout, then it will refuse.
 * This will never open more than a single socket at a time.
 * 
 * This NEVER needs to be called manually, because
 * {@link sendmessage} automatically calls this.
 * @returns {boolean} *true* if was able to open a socket.
 */
async function establishSocket() {
	// Before we try to establish the socket again, we have to make sure we aren't in timeout from sending too many requests!
	if (inTimeout) return false;

	while (openingSocket || (socket && socket.readyState !== WebSocket.OPEN)) {
		if (config.DEV_BUILD) console.log("Waiting for the socket to be established or closed..");
		await thread.sleep(100); // NEVER open more than 1 socket!
	}
	if (socket && socket.readyState === WebSocket.OPEN) return true;

	openingSocket = true;

	// No socket open yet, establish one!
	// console.log("Opening new socket :D")

	// Await validatorama because it may be attempting to refresh our session,
	// in which case our session cookies will change
	await validatorama.waitUntilInitialRequestBack();

	let success = await openSocket();

	while (!success && !zeroSubs()) {
		// Request came back with an error
		noConnection = true;
		statustext.showStatusForDuration(translations.websocket.no_connection, timeToResubAfterNetworkLossMillis);
		invites.clearIfOnPlayPage(); // Erase on-screen invites.
		await thread.sleep(timeToResubAfterNetworkLossMillis);
		success = await openSocket();
	}
	// This is the only instance where we've reconnected.
	if (success && noConnection) statustext.showStatusForDuration(translations.websocket.reconnected, 1000);
	noConnection = false;
	cancelAllTimerIDsToCancelOnNewSocket();

	// console.log("Established web socket connection!")
	openingSocket = false;
	return success;
}

/**
 * Attempts to open our web socket to the server.
 * @param {boolean} isFirstTry - If *false*, then a successful open will display "Reconnected".
 * @returns {boolean} *true* if the socket was opened successfully.
 */
async function openSocket() {
	onSocketUpgradeReqLeave();
	return new Promise((resolve, reject) => {
		let url = `wss://${window.location.hostname}`;
		if (window.location.port !== '443') url += `:${window.location.port}`; // Enables localhost to work during development
		const ws = new WebSocket(url);
		ws.onopen = () => {
			onReqBack();
			socket = ws;
			resolve(true);
		}; // Resolve the promise with the WebSocket object
		ws.onerror = (event) => {
			onReqBack();
			resolve(false);
		};
		ws.onmessage = onmessage;
		ws.onclose = onclose;
	});
}

/**
 * 1. Dispatches a socket opening event that lets other parts of our code know that we are attempting to open a websocket.
 * 2. Sets a timer that within a few seconds after we haven't heard a response from the server,
 * we assume we've lost connection, and display a message on screen. Then keep waiting.
 */
function onSocketUpgradeReqLeave() {
	dispatchOpeningSocketCustomEvent();
	reqOut = setTimeout(httpLostConnection, timeToWaitForHTTPMillis);
}

/** Cancels the timer that assumes we've lost connection a few seconds after requesting an open socket. */
function onReqBack() {
	clearTimeout(reqOut);
	reqOut = false;
}

/** Displays a message on screen "Lost connection",
 * and keeps stating that until we successfully open a websocket. */
function httpLostConnection() {
	noConnection = true;
	statustext.showStatusForDuration(translations.websocket.no_connection, timeToWaitForHTTPMillis);
	reqOut = setTimeout(httpLostConnection, timeToWaitForHTTPMillis); // Keep saying we lost connection if we haven't heard back yet
	//console.log("Reset http timer")
}

/**
 * Call when we hear a server echo. This cancels the timer that assumes
 * we lost the connection and tries to renew it.
 * @param {WebsocketMessage} message 
 */
function cancelTimerOfMessageID(message) { // { sub, action, value, id }
	const echoMessageID = message.value; // If the action is an "echo", the message ID their echo'ing is stored in "value"!

	// How long did it take the message to return round trip?
	// Let's update the Ping meter
	const timeTaken = Date.now() - echoTimers[echoMessageID].timeSent;
	const detail = timeTaken;
	document.dispatchEvent(new CustomEvent('ping', { detail }));

	const timeoutID = echoTimers[echoMessageID].timeoutID;

	clearTimeout(timeoutID);
	delete echoTimers[echoMessageID];
	// console.log(`Canceled timeout of message id "${echoMessageID}"  New echoTimers:`)
	// console.log(echoTimers)
}

/**
 * Closes the current websocket when an echo hasn't been heard for a while. Displays "Lost connection".
 * The cause specified will cause us to automatically
 * try to reconnect a new websocket and resub to everything.
 * Called a few seconds after not hearing a server echo from one of our message.
 * @param {*} messageID 
 * @returns 
 */
function renewConnection(messageID) {
	if (messageID) { // Delete the timeout ID that cancels the timer to renew the connection.
		delete echoTimers[messageID];
		// console.log(`Deleted echoTimer with message id ${messageID} after server didn't echo us. New echoTimers:`)
		// console.log(echoTimers);
	}
	if (!socket) return;
	console.log(`Renewing connection after we haven't received an echo for ${timeToWaitForEchoMillis} milliseconds...`);
	dispatchLostConnectionCustomEvent();
	socket.close(1000, "Connection closed by client. Renew.");
}

/**
 * Called when we receive an incoming server websocket message.
 * Sends an echo to the server, then routes the message to where it needs to go.
 * @param {Object} serverMessage - The incoming server's message's `data` property contains the stringified message contents.
 */
function onmessage(serverMessage) { // data: { sub, action, value, id, replyto }
	/** @type {WebsocketMessage} */
	let message;
	try {
		// Parse the stringified JSON message and translate the message from the server if a translation is available
		message = JSON.parse(serverMessage.data); // { sub, action, value, id }
	} catch (error) {
		return console.error('Error parsing incoming message as JSON:', error);
	}

	const isEcho = message.action === "echo";

	if (DEBUG) {
		if (isEcho) { if (alsoPrintIncomingEchos) console.log(`Incoming message: ${JSON.stringify(message)}`); }
		else console.log(`Incoming message: ${JSON.stringify(message)}`);
	}

	if (isEcho) return cancelTimerOfMessageID(message);

	// Not an echo...

	const sub = message.sub;

	// Send our echo here! We always send an echo to every message EXCEPT echos themselves!
	sendmessage("general", "echo", message.id);

	// Execute any on-reply function!
	executeOnreplyFunc(message.replyto);

	switch (sub) { // Route the message where it needs to go
		case undefined: // Basically a null message. They look like: { id, replyto }. This allows us to execute any on-reply func for the message we sent.
			break;
		case "general":
			ongeneralmessage(message.action, message.value);
			break;
		case "invites":
			invites.onmessage(message);
			break;
		case "game":
			onlinegamerouter.routeMessage(message);
			break;
		default:
			console.error("Unknown socket subscription received from the server! Message:");
			return console.log(message);
	}
}

/**
 * Called when we receive an incoming server message with route "general".
 * @param {string} action - The action the incoming server message specified to perform
 * @param {*} value - The value of the incoming server message.
 */
function ongeneralmessage(action, value) {
	switch (action) {
		case "notify":
			statustext.showStatus(value);
			break;
		case "notifyerror":
			statustext.showStatus(value, true, 2);
			break;
		case "print":
			console.log(value);
			break;
		case "printerror":
			console.error(value);
			break;
		case "renewconnection":
			// The server sends this empty message, expecting an echo from us,
			// just so it knows we are still connected and processing.
			break;
		case "gameversion":
			// If the current version doesn't match, hard refresh.
			if (value !== config.GAME_VERSION) handleHardRefresh(value);
			break;
		default:
			console.log(`We don't know how to treat this server action in general route: Action "${action}". Value: ${value}`);
	}
}

/**
 * Called when we receive an incoming server message with route "general" and action "notify" or "notifyerror"
 * @param {Object} messagevalue - An object of the form { text: "blabla", number: 32 }
 * @returns the translated text in messagevalue.text, potentially enhanced with messagevalue.number
 */
// function getTranslatedAndAssembledMessage(messagevalue){
//     let text = messagevalue.text;
//     if (translations[text]) text = translations[text];
//     if (number in messagevalue){
//         // special case: number of minutes to be displayed upon server restart
//         if (messagevalue.text === "ws-server_restarting"){
//             const minutes = Number(messagevalue.number); // Cast to number in case it's a string
//             const minutes_plurality = minutes === 1 ? translations["ws-minute"] : translations["ws-minutes"];
//             text = `${text} ${minutes} ${minutes_plurality}.`;
//         }
//     }
//     return text;
// }

/**
 * Attempts to hard refresh the page, bypassing the cache,
 * as long as we haven't already attempted to hard refresh for this version.
 * This prevents a cycle of endless refreshing if a browser doesn't support hard refreshing.
 * I don't have a way of getting them to hard refresh if this doesn't work, it will
 * try hard refreshing again 1 day from now.
 * @param {string} GAME_VERSION - The game version the server is currently running.
 */
function handleHardRefresh(GAME_VERSION) { // New update!
	if (!GAME_VERSION) throw new Error("Can't hard refresh with no expected version.");

	const reloadInfo = {
		timeLastHardRefreshed: Date.now(),
		expectedVersion: GAME_VERSION
	};
	const preexistingHardRefreshInfo = localstorage.loadItem('hardrefreshinfo');
	if (preexistingHardRefreshInfo?.expectedVersion === GAME_VERSION) { // Don't hard-refresh, we've already tried for this version.
		if (!preexistingHardRefreshInfo.sentNotSupported) sendFeatureNotSupported(`location.reload(true) failed to hard refresh. Server version: ${GAME_VERSION}. Still running: ${config.GAME_VERSION}`);
		preexistingHardRefreshInfo.sentNotSupported = true;
		saveInfo(preexistingHardRefreshInfo);
		return;
	}
	saveInfo(reloadInfo);
	location.reload(true);

	function saveInfo(info) { localstorage.saveItem('hardrefreshinfo', info, timeutil.getTotalMilliseconds({ days: 1 })); }
}

function sendFeatureNotSupported(description) {
	sendmessage('general', 'feature-not-supported', description);
}

/**
 * Called when we our open socket fires the 'close' event.
 * Cancels all on-reply functions and echo timers that assume we've disconnected.
 * Depending on the closure reason, this may attempt to reconnect and resub to everything.
 * @param {Event} event - The 'close' event fired.
 */
function onclose(event) {
	if (config.DEV_BUILD) console.log('WebSocket connection closed:', event.code, event.reason);
	const wasFullyOpen = socket !== undefined; // Socket is only defined when it FULLY opens (and not immediatly closes from no network)

	socket = undefined;
	cancelAllEchoTimers(); // If the connection closed, we shouldn't expect any echo's for previous sent messages.
	resetOnreplyFuncs(); // Immediately invoke all functions we wanted to execute upon hearing replies.

	guiplay.onSocketClose();


	const trimmedReason = event.reason.trim();
	const notByChoice = wsutil.wasSocketClosureNotByTheirChoice(event.code, trimmedReason);
	// Dispatch an event to let other code know that that a websocket closed
	/**
	 * True if we want to show the loading animation.
	 * 
	 * If it was closed, not by our choice, but we have nothing
	 * to be subscribed to, just close the ping meter anyway.
	 */
	const detail = notByChoice && !zeroSubs();
	document.dispatchEvent(new CustomEvent('socket-closed', { detail }));

	// See wsutil.js for all possible closure reasons!

	// Connection closed unexpectedly (network interrupted), OR the server is down.
	// We did nothing wrong on our part, it's okay to instantly try to reconnect!
	// But don't if the connection wasn't fully open or this creates spamming!
	if (event.code === 1006) {
		//console.error("Web socket connection closed unexpectedly. Reconnecting..")
		if (wasFullyOpen) resubAll();
		return;
	}

	switch (trimmedReason) {
		case "Connection expired":
			// Reopen connection and resubscribe
			resubAll(); // Instantly reconnects.
			// setTimeout(resubAll, 5000); // Wait 5 seconds, used for dev testing
			break;
		case "Connection closed by client":
			//console.log("Closed web socket successfully.")
			break;
		case "Connection closed by client. Renew.": // We closed the socket after hearing no echo
			console.log("Closed web socket successfully. Renewing now..");
			resubAll(); // Instantly reconnects.
			break;
		case "Unable to identify client IP address":
			statustext.showStatus(`${translations.websocket.unable_to_identify_ip} ${translations.websocket.please_report_bug}`, true, 100);
			invites.clearIfOnPlayPage(); // Erase on-screen invites.
			break; // Don't resub
		case "Authentication needed": // We don't have a browser-id cookie
			onAuthenticationNeeded();
			break; // Don't resub
		case "Logged out":
			document.dispatchEvent(new CustomEvent('logout')); // Our header and validatorama scripts may listen for this event
			resubAll(); // Instantly reconnects.
			break;
		case "Too Many Requests. Try again soon.":
			statustext.showStatusForDuration(translations.websocket.too_many_requests, timeToResubAfterTooManyRequestsMillis);
			enterTimeout(timeToResubAfterTooManyRequestsMillis); // After timeout is over, we then resubscribe!
			break;
		case "Message Too Big":
			statustext.showStatus(`${translations.websocket.message_too_big} ${translations.websocket.please_report_bug}`, true, 3);
			enterTimeout(timeToResubAfterMessageTooBigMillis);
			break;
		case "Too Many Sockets":
			statustext.showStatus(`${translations.websocket.too_many_sockets} ${translations.websocket.please_report_bug}`, true, 3);
			setTimeout(resubAll, timeToResubAfterTooManyRequestsMillis);
			break;
		case "Origin Error":
			statustext.showStatus(`${translations.websocket.origin_error} ${translations.websocket.please_report_bug}`, true, 3);
			invites.clearIfOnPlayPage(); // Erase on-screen invites.
			enterTimeout(timeToResubAfterTooManyRequestsMillis); // After timeout is over, we then resubscribe!
			break;
		case "No echo heard": // Client took too long to respond, assumed connection is broken
			dispatchLostConnectionCustomEvent();
			resubAll(); // Instantly reconnects.
			break;
		default:
			statustext.showStatus(`${translations.websocket.connection_closed} "${trimmedReason}" ${translations.websocket.please_report_bug}`, true, 100);
			console.error("Unknown reason why the WebSocket connection was closed. Not reopening or resubscribing.");
	}
}

function dispatchLostConnectionCustomEvent() {
	// Dispatch this custom event that the ping meter listens for, to know to display the loading animation
	document.dispatchEvent(new CustomEvent('connection-lost'));
}

function dispatchOpeningSocketCustomEvent() {
	document.dispatchEvent(new CustomEvent('socket-opening'));
}

/**
 * If we send too many requests to the server, we can get hit with
 * Too Many Requests, so temporarily enter timeout and don't reconnect.
 * @param {number} timeMillis - The time to remain in timeout, in milliseconds.
 */
function enterTimeout(timeMillis) {
	if (timeMillis === undefined) return console.error("Cannot enter timeout for an undefined amount of time!");
	if (inTimeout) return; // Already in timeout, don't spam timers!
	inTimeout = true;
	setTimeout(leaveTimeout, timeMillis);
	invites.clearIfOnPlayPage();
}

/** Timeout from sending too many requests is over, try to reconnect and resub to everything. */
function leaveTimeout() {
	inTimeout = false;
	resubAll();
}

/**
 * Sends a message to the server with the provided route, action, and values
 * @param {string} route - Where the server needs to forward this to. general/invites/game
 * @param {string} action - What action to take within the route.
 * @param {*} [value] - The contents of the message
 * @param {boolean} [isUserAction] - Whether this message is a direct result of a user action. If so, and we happen to receive the "Too many requests" error, then that will be displayed on screen. Default: false
 * @param {Function} [onreplyFunc] An optional function to execute when we receive the server's response to this message, or to execute immediately if we can't establish a socket, or after 5 seconds if we don't hear anything back.
 * @returns {boolean} *true* if the message was able to send.
 */
async function sendmessage(route, action, value, isUserAction, onreplyFunc) { // invites, createinvite, inviteinfo
	if (!await establishSocket()) {
		if (isUserAction) statustext.showStatus(translations.websocket.too_many_requests);
		if (onreplyFunc) onreplyFunc(); // Execute this now
		return false;
	}

	resetTimerToCloseSocket();

	const payload = {
		route, // general/invites/game
		action, // sub/unsub/createinvite/cancelinvite/acceptinvite
		value, // sublist/inviteinfo
	};
	const isEcho = action === "echo";
	if (!isEcho) payload.id = uuid.generateNumbID(10);

	if (DEBUG) {
		if (isEcho) { if (alsoPrintSentEchos) console.log(`Sending: ${JSON.stringify(payload)}`); }
		else console.log(`Sending: ${JSON.stringify(payload)}`);
	}

	// Set a timer. At the end, just assume we've disconnected and start again.
	// This will be canceled if we here the echo in time.
	if (!isEcho) echoTimers[payload.id] = {
		timeSent: Date.now(),
		timeoutID: setTimeout(renewConnection, timeToWaitForEchoMillis, payload.id)
	};
	//console.log(`Set timer of message id "${payload.id}"`)

	if (!isEcho) scheduleOnreplyFunc(payload.id, onreplyFunc);

	if (!socket || socket.readyState !== WebSocket.OPEN) return false; // Closed state, can't send message.

	const stringifiedMessage = JSON.stringify(payload);

	if (DEBUG) { // Add a simulated delay to the message
		setTimeout(() => { socket.send(stringifiedMessage); }, simulatedWebsocketLatencyMillis_Debug);
	} else socket.send(stringifiedMessage);
	
	return true;
}

/** Cancels all timers that assume we've disconnected if we don't hear an echo back.
 * Call this when the socket connection is terminated, because we obviously won't hear any more echos. */
function cancelAllEchoTimers() {
	const echoTimersKeys = Object.keys(echoTimers); // []
	for (const timeoutIDKey of echoTimersKeys) {
		const timeoutIDValue = echoTimers[timeoutIDKey].timeoutID;
		clearTimeout(timeoutIDValue);
	}
	echoTimers = {};
}

/**
 * Flags this outgoing message to, when we receive the server's response, execute a custom function.
 * @param {number} messageID - The ID of the outgoing message
 * @param {Function} onreplyFunc - The function to execute when we receive the server's response, or never if the socket closes before then.
 */
function scheduleOnreplyFunc(messageID, onreplyFunc) {
	if (!onreplyFunc) return;
	onreplyFuncs[messageID] = onreplyFunc;
}

/** When we receive an incoming message with the `replyto` property specified,
 * we execute the on-reply function for that message we sent. */
function executeOnreplyFunc(id) {
	if (id === undefined) return;
	if (!onreplyFuncs[id]) return;
	onreplyFuncs[id]();
	delete onreplyFuncs[id];
}

/** Erases all on-reply functions we had scheduled.
 * Call when the socket is terminated. */
function resetOnreplyFuncs() {
	onreplyFuncs = {};
}

/** Cancels all timers that we wanted to cancel upon a new socket established. */
function cancelAllTimerIDsToCancelOnNewSocket() {
	timerIDsToCancelOnNewSocket.forEach((ID) => { clearTimeout(ID); });
}

/**
 * Adds a timer ID to cancel upon the next socket establishment.
 * @param {number} ID 
 */
function addTimerIDToCancelOnNewSocket(ID) {
	timerIDsToCancelOnNewSocket.push(ID);
}


/** Closes the socket. Call this when it's no longer in use (we're not
 * subbed to anything). This auto-unsubs us from everything client-side.
 * The server will auto-unsub us from everything on that side. */
function closeSocket() {
	if (!socket) return;
	if (socket.readyState !== WebSocket.OPEN) return console.error("Cannot close socket because it's not open! Yet socket is defined.");
	// CAN'T CALL this or when we leave the page and hit the back button
	// to return, we won't be subscribed to the game no more and won't resync!
	// Normally, when we close the socket, we aren't subbed to anything anyway,
	// ONLY when closeSocket() is called before page leave.
	// unsubAll();
	socket.close(1000, "Connection closed by client");
}

/** If we have zero subscriptions, reset the 10 second timer to terminate the socket connection. */
function resetTimerToCloseSocket() {
	clearTimeout(timeoutIDToAutoClose);
	if (zeroSubs()) timeoutIDToAutoClose = setTimeout(closeSocket, cushionBeforeAutoCloseMillis);
    
}

/** Returns true if we're currently not subscribed to anything */
function zeroSubs() {
	for (const sub of validSubs) if (subs[sub] === true) return false;
	return true;
}

/** Unsubscribes us from all, client-side. Call when you close the socket.
 * The server will auto-unsub us from everything. */
function unsubAll() {
	for (const sub of validSubs) subs[sub] = false;
}

/**
 * Called when the socket unexpectedly closes. This attempts to reopen
 * the socket and resubscribe to everything that we were subscribed to.
 * Games will have to be resynced.
 */
async function resubAll() {
	if (config.DEV_BUILD) console.log("Resubbing all..");

	if (zeroSubs()) {
		noConnection = false; // We don't care if we are no longer connected if we don't even need an open socket.
		return console.log("No subs to sub to.");
	} else { // 1+ subs
		if (!await establishSocket()) return false; // this only returns false when it fails AND there's no subs to sub to.
	}

	for (const sub of validSubs) {
		if (subs[sub] === false) continue; // Don't resub
		switch (sub) {
			case "invites":
				await invites.subscribeToInvites(true); // Subscribe even though we think we are already subscribed (subs.invites === true)
				break;
			case "game":
				onlinegame.resyncToGame();
				break;
			default:
				return console.error(`Cannot resub to all subs after an unexpected socket closure with strange sub ${sub}!`);
		}
	}
}

window.addEventListener('pageshow', function(event) {
	if (event.persisted) {
		// The page was loaded from the back/forward cache (bfcache)
		// console.log("Page was accessed using the back button or forward button.");
		console.log("Page was returned to using the back or forward button.");
		resubAll();
	} else {
		// The page was loaded normally
		// console.log("Page was accessed normally.");
	}
});

/**
 * This is called when the server closes our websocket connection upgrade request
 * due to us not having a browser-id cookie or being logged in.
 * This can happen rarely if we leave the Play page open for a whole week, long
 * enough for our browser-id cookie to expire, since we haven't renewed it yet.
 * Normally, visiting/refreshing the page will refresh the cookie.
 */
async function onAuthenticationNeeded() {
	invites.clearIfOnPlayPage(); // Erase on-screen invites.

	// If this is the second time we're getting this message,
	// that means that cookies aren't working on this browser.
	const now = Date.now();
	if (lastTimeWeGotAuthorizationNeededMessage !== undefined) {
		const difference = now - lastTimeWeGotAuthorizationNeededMessage;
		if (difference < 1000 * 60 * 60 * 24) {
			statustext.showStatus(translations.websocket.online_play_disabled);
			lastTimeWeGotAuthorizationNeededMessage = now;
			// Perhaps tell the play page to not try to open another socket?
			// Because this error will repeatedly pop up.
			// ...
			return;
		}
	}
	lastTimeWeGotAuthorizationNeededMessage = now;

	// This is the first time we're hearing this.
	// Don't worry, cookies are probably still supported,
	// we just have to request a new browser-id cookie before we
	// reopen our socket.

	await validatorama.refreshToken();
	resubAll();
}

/**
 * Whether we are subbed to the given subscription list.
 * @param {'invites' | 'game'} sub - The name of the sub
 */
function areSubbedToSub(sub) {
	if (!validSubs.includes(sub)) throw Error(`Can't ask if we're subbed to invalid sub "${sub}".`);
	return subs[sub] !== false;
}

/**
 * Marks ourself as no longer subscribed to a subscription list.
 * 
 * If our websocket happens to close unexpectedly, we won't re-subscribe to it.
 * @param {'invites' | 'game'} sub - The name of the sub to delete
 */
function deleteSub(sub) {
	if (!validSubs.includes(sub)) throw Error(`Can't delete invalid sub "${sub}".`);
	subs[sub] = false;
}

/**
 * Unsubs from the provided subscription list,
 * informing the server we no longer want updates.
 * @param {'invites' | 'game'} sub - The name of the sub to add
 */
function addSub(sub) {
	if (!validSubs.includes(sub)) throw Error(`Can't sub to invalid sub "${sub}".`);
	subs[sub] = true;
}

/**
 * Unsubs from the provided subscription list,
 * informing the server we no longer want updates.
 * @param {'invites' | 'game'} sub - The name of the sub to delete
 */
function unsubFromSub(sub) {
	if (!validSubs.includes(sub)) throw Error(`Can't unsub from invalid sub "${sub}".`);

	if (subs[sub] === false) return; // Already unsubbed.

	deleteSub(sub);
	// Tell the server we no longer want updates.
	sendmessage('general', 'unsub', sub);
}

export default {
	toggleDebug,
	closeSocket,
	sendmessage,
	areSubbedToSub,
	addSub,
	deleteSub,
	unsubFromSub,
	addTimerIDToCancelOnNewSocket,
};<|MERGE_RESOLUTION|>--- conflicted
+++ resolved
@@ -75,15 +75,10 @@
 const alsoPrintIncomingEchos = false;
 
 /** Enables simulated websocket latency, and prints all sent and received messages. */
-let DEBUG = true;
+let DEBUG = false;
 /** The amount of milliseconds of delay to add to our sent socket messages in DEBUG mode. */
-<<<<<<< HEAD
-// const simulatedWebsocketLatencyMillis = 1000; // 1 Second
-const simulatedWebsocketLatencyMillis_Debug = 0; // 2 Seconds
-=======
 // const simulatedWebsocketLatencyMillis_Debug = 1000; // 1 Second
 const simulatedWebsocketLatencyMillis_Debug = 2000; // 2 Seconds
->>>>>>> 0bf5668d
 
 /**
  * The last time the server closed our socket connection request because
