/**
 * This script runs a chess engine for checkmate practice that computes the best move for the black royal piece.
 * It is called as a WebWorker from enginegame.js so that it can run asynchronously from the rest of the website.
 * You may specify a different engine to be used by specifying a different engine name in the gameOptions when initializing an engine game.
 */

"use strict";


const engineCheckmatePractice = (function(){

    // Here, the engine webworker received messages from the outside
    self.onmessage = function(e) {
        runEngine(e.data);
    }

    // The move that is currently considered best by this engine
    // Whenever this move gets initialized or updated, the engine WebWorker should send a message to the main thread!!
    let globallyBestMove;
    let globallyBestScore = - Infinity;

<<<<<<< HEAD
    self.onmessage = function(e) {
        /** @type {gamefile} */
        const gamefile = e.data;
        runEngine(gamefile);
    }

=======
>>>>>>> 98a15b75
    // the real coordinates of the black royal piece in the gamefile
    let gamefile_royal_coords;

    // Black royal piece properties. The black royal piece is always at square [0,0]
    const king_moves = [ 
        [-1,  1], [0,  1], [1,  1],
        [-1,  0],          [1,  0],
        [-1, -1], [0, -1], [1, -1],
    ];
    const centaur_moves = [ 
                  [-1,  2],          [1,  2],
        [-2,  1], [-1,  1], [0,  1], [1,  1], [2,  1],
                  [-1,  0],          [1,  0],
        [-2, -1], [-1, -1], [0, -1], [1, -1], [2, -1],
                  [-1, -2],          [1, -2]
    ];
    let royal_moves; // king_moves or centaur_moves
    let royal_type; // "k" or "rc"

    // White pieces. Their coordinates are relative to the black royal
    let start_piecelist; // list of white pieces in starting position, like [3,4,4,4,2, ... ]. Meaning of numbers given by pieceNameDictionary
    let start_coordlist; // list of tuples, like [[2,3], [5,6], [6,7], ...], pieces are corresponding to ordering in start_piecelist

    // only used for parsing in the position
    const pieceNameDictionary = {
        // 0 corresponds to a captured piece
       "queensW": 1,
       "rooksW": 2,
       "bishopsW": 3,
       "knightsW": 4,
       "kingsW": 5,
       "pawnsW": 6 ,
       "amazonsW": 7,
       "hawksW": 8,
       "chancellorsW": 9,
       "archbishopsW": 10,
       "knightridersW": 11
    };

    // legal move storage for pieces in piecelist
    const pieceTypeDictionary = {
        // 0 corresponds to a captured piece
        1: {rides: [[1, 0], [-1, 0], [0, 1], [0, -1], [1, 1], [-1, -1], [1, -1], [-1, 1]]}, // queen
        2: {rides: [[1, 0], [0, 1], [-1, 0], [0, -1]]}, // rook
        3: {rides: [[1, 1], [-1, -1], [1, -1], [-1, 1]]}, // bishop
        4: {jumps: [[1, 2], [-1, 2], [2, 1], [2, -1], [1, -2], [-1, -2], [-2, 1], [-2, -1]]}, // knight
        5: {jumps: [[-1, 1], [0, 1], [1, 1], [-1, 0], [1, 0], [-1, -1], [0, -1], [1, -1]], is_royal: true}, // king
        6: {jumps: [[0, 1]], is_pawn: true}, //pawn
        7: {rides: [[1, 0], [-1, 0], [0, 1], [0, -1], [1, 1], [-1, -1], [1, -1], [-1, 1]],
            jumps: [[1, 2], [-1, 2], [2, 1], [2, -1], [1, -2], [-1, -2], [-2, 1], [-2, -1]]}, // amazon
        8: {jumps: [[2, 0], [3, 0], [2, 2], [3, 3], [0, 2], [0, 3], [-2, 2], [-3, 3], [-2, 0], [-3, 0],
                    [-2, -2], [-3, -3], [0, -2], [0, -3], [2, -2], [3, -3]]}, //hawk
        9: {rides: [[1, 0], [0, 1], [-1, 0], [0, -1]],
            jumps: [[1, 2], [-1, 2], [2, 1], [2, -1], [1, -2], [-1, -2], [-2, 1], [-2, -1]]}, // chancellor
        10: {rides: [[1, 1], [-1, -1], [1, -1], [-1, 1]],
            jumps: [[1, 2], [-1, 2], [2, 1], [2, -1], [1, -2], [-1, -2], [-2, 1], [-2, -1]]}, // archbishop
        11: {rides: [[1, 2], [-1, 2], [2, 1], [2, -1], [1, -2], [-1, -2], [-2, 1], [-2, -1]]} // knightrider
    };

    // define what "short range" means for each piece. Jump moves to at least as near as the values in this table are considered shortrange
    const shortRangeJumpDictionary = {
        4: 5, // knight
        5: 4, // king - cannot be captured
        6: 4, // pawn
        7: 5, // amazon
        8: 8, // hawk
        9: 5, // chancellor
        10: 5, // archbishop
    };

    // weights for piece values of white pieces
    const pieceExistenceEvalDictionary = {
        0: 0, // 0 corresponds to a captured piece
        1: -1_000_000, // queen
        2: -800_000, // rook
        3: -100_000, // bishop
        4: -800_000, // knight
        5: 0, // king - cannot be captured
        6: -100_000, // pawn
        7: -1_000_000, // amazon
        8: -800_000, // hawk
        9: -800_000, // chancellor
        10: -800_000, // archbishop
        11: -800_000 // knightrider
    };

    // weights and distance functions for white piece distance to the black king
    // the first entry for each piece is for black to move, the second entry is for white to move
    const distancesEvalDictionary = {
        1: [[2, manhattanNorm], [2, cappedManhattanNorm]], // queen
        2: [[2, manhattanNorm], [2, cappedManhattanNorm]], // rook
        3: [[2, manhattanNorm], [2, cappedManhattanNorm]], // bishop
        4: [[15, manhattanNorm], [15, manhattanNorm]],  // knight
        5: [[30, manhattanNorm], [30, manhattanNorm]],  // king
        6: [[100, manhattanNorm], [100, manhattanNorm]], // pawn
        7: [[14, manhattanNorm], [14, cappedManhattanNorm]], // amazon
        8: [[16, manhattanNorm], [16, manhattanNorm]],  // hawk
        7: [[2, manhattanNorm], [2, cappedManhattanNorm]], // chancellor
        10: [[16, manhattanNorm], [16, cappedManhattanNorm]],  // archbishop
        11: [[16, manhattanNorm], [16, cappedManhattanNorm]],  // knightrider
    };

    // eval scores for number of legal moves of black royal
    const legalMoveEvalDictionary = {
        "k": {
            // in check
            0: {
                0: -Infinity, // checkmate
                1: -75,
                2: -50,
                3: -25,
                4: -12,
                5: -8,
                6: -4,
                7: -2,
                8: 0
            },
            // not in check
            1: {
                0: Infinity, // stalemate
                1: -60,
                2: -45,
                3: -22,
                4: -10,
                5: -6,
                6: -3,
                7: -1,
                8: 0
            },
        },
        "rc": {
            // in check
            0: {
                0: -Infinity, // checkmate
                1: -100,
                2: -90,
                3: -80,
                4: -70,
                5: -50,
                6: -40,
                7: -30,
                8: -25,
                9: -20,
                10: -15,
                11: -12.5,
                12: -10,
                13: -7.5,
                14: -5,
                15: -2.5,
                16: 0
            },
            // not in check
            1: {
                0: Infinity, // stalemate
                1: -100,
                2: -85,
                3: -75,
                4: -65,
                5: -45,
                6: -35,
                7: -25,
                8: -20,
                9: -15,
                10: -12.5,
                11: -10,
                12: -7.5,
                13: -5,
                14: -2,
                15: -1,
                16: 0
            },
        }
    };

    // computes the 2-norm of a square
    function diagonalNorm(square) {
        return Math.sqrt(square[0]**2 + square[1]**2);
    }

    // computes the manhattan norm of a square
    function manhattanNorm(square) {
        return Math.abs(square[0]) + Math.abs(square[1]);
    }

    // computes min(manhattan norm, manhattancap) of a square
    function cappedManhattanNorm(square, manhattancap = 10) {
        const manhattannorm = manhattanNorm(square);
        if (manhattannorm < manhattancap) return manhattannorm;
        else return manhattancap;
    }

    /**
     * Checks if v is a multiple of direction, and returns a boolean and the factor
     * @param {number[]} v - vector like [10,20]
     * @param {number[]} direction - vector like [1,2]
     * @returns {Array} like [boolean, scalar multiple factor]
     */
    function is_natural_multiple(v, direction) {
        let scalar;
        if (direction[0] != 0) scalar = v[0] / direction[0];
        else scalar = v[1] / direction[1];

        return [scalar > 0 && scalar * direction[0] == v[0] && scalar * direction[1] == v[1], scalar];
    }

    // checks if a rider on a given square threatens a given target square
    // exclude_white_piece_squares specifies whether to exclude occupied squares from being threatened
    // ignore_blockers specifies whether to completely ignore blocking pieces in piecelist&coordlist
    // threatening_own_square specifies whether a piece can threaten its own square
    function rider_threatens(direction, piece_square, target_square, piecelist, coordlist,
        { exclude_white_piece_squares = false, ignore_blockers = false, threatening_own_square = false} = {}) {
        if (threatening_own_square && squares_are_equal(piece_square, target_square)) return true;
        const [works, distance] = is_natural_multiple([target_square[0] - piece_square[0], target_square[1] - piece_square[1]], direction);
        if (!works) return false;
        if (ignore_blockers) return true;
        // loop over all potential blockers
        for (let i = 0; i < coordlist.length; i++) {
            if (piecelist[i] == 0) continue;
            const [collinear, thispiecedistance] = is_natural_multiple([coordlist[i][0] - piece_square[0], coordlist[i][1] - piece_square[1]], direction);
            if (!collinear) continue;
            if (exclude_white_piece_squares && thispiecedistance <= distance) return false;
            else if (thispiecedistance < distance) return false;
        }
        return true;
    }

    // adds two squares
    function add_move(square, v) {
        return [square[0] + v[0], square[1] + v[1]];
    }

    // stretches vector by scalar
    function rescaleVector (scalar, v) {
        return [scalar * v[0], scalar * v[1]];
    }

    // computes the scalar product of two vectors
    function scalarProduct(v1, v2) {
        return v1[0] * v2[0] + v1[1] * v2[1];
    }

    // computes the cross product of two vectors
    function crossProduct(v1, v2) {
        return v1[0] * v2[1] - v1[1] * v2[0];
    }

    // checks if two squares are equal
    function squares_are_equal(square_1, square_2) {
        return square_1[0] == square_2[0] && square_1[1] == square_2[1];
    }

    // checks if a list of squares contains a given square
    function tuplelist_contains_tuple(tuplelist, tuple) {
        for (let entry of tuplelist) {
            if (tuple[0] == entry[0] && tuple[1] == entry[1]) return true;
        }
        return false;
    }

    // checks if a square is occupied by a white piece
    function square_is_occupied(square, piecelist, coordlist) {
        for (let index = 0; index < piecelist.length; index++) {
            if (piecelist[index] != 0 && squares_are_equal(coordlist[index], square)) return true;
        }
        return false;
    }

    // checks if a white piece at index piece_index in the piecelist&coordlist threatens a given square
    function piece_threatens_square(piece_index, target_square, piecelist, coordlist) {
        const piece_type = piecelist[piece_index];

        // piece no longer exists
        if (piece_type == 0) return false;

        const piece_properties = pieceTypeDictionary[piece_type];
        const piece_square = coordlist[piece_index];

        // piece is already on square
        if (squares_are_equal(piece_square, target_square)) return false;

        // pawn threatening
        if (piece_properties.is_pawn) {
            if (squares_are_equal(add_move(piece_square, [-1, 1]), target_square) || squares_are_equal(add_move(piece_square, [1, 1]), target_square)) return true;
            else return false;
        }

        // jump move threatening
        if (piece_properties.jumps) {
            if (tuplelist_contains_tuple(piece_properties.jumps, [target_square[0] - piece_square[0], target_square[1] - piece_square[1]])) return true;
        }

        // rider move threatening
        if (piece_properties.rides) {
            for (let ride_directrion of piece_properties.rides) {
                if (rider_threatens(ride_directrion, piece_square, target_square, piecelist, coordlist)) return true;
            }
        }

        return false;
    }

    // checks if any white piece threatens a given square
    function square_is_threatened(target_square, piecelist, coordlist) {
        for (let index = 0; index < coordlist.length; index++){
            if (piece_threatens_square(index, target_square, piecelist, coordlist)) return true;
        }
        return false;
    }

    /**
     * Computes an array of all the squares that the black royal can legally move to in the given position
     * @param {Array} piecelist 
     * @param {Array} coordlist 
     * @returns {Array}
     */
    function get_black_legal_moves(piecelist, coordlist) {
        let black_legal_moves = [];
        for (let square of royal_moves){
            if (!square_is_threatened(square, piecelist, coordlist)) black_legal_moves.push(square);
        }
        return black_legal_moves;
    }

    /**
     * Computes the number of squares that the black royal can legally move to in the given position
     * @param {Array} piecelist 
     * @param {Array} coordlist 
     * @returns {Array}
     */
    function get_black_legal_move_amount(piecelist, coordlist) {
        let black_legal_move_amount = 0;
        for (let square of royal_moves){
            if (!square_is_threatened(square, piecelist, coordlist)) black_legal_move_amount += 1;
        }
        return black_legal_move_amount;
    }

    // checks if the black royal is in check
    function is_check(piecelist, coordlist) {
        return square_is_threatened([0, 0], piecelist, coordlist);
    }

    // checks if the black royal is mated
    function is_mate(piecelist, coordlist) {
        if (get_black_legal_move_amount(piecelist, coordlist) == 0 && square_is_threatened([0, 0], piecelist, coordlist)) return true;
        else return false;
    }

    // checks if the black royal is stalemated
    function is_stalemate(piecelist, coordlist) {
        if (get_black_legal_move_amount(piecelist, coordlist) == 0 && !square_is_threatened([0, 0], piecelist, coordlist)) return true;
        else return false;
    }

    // calculate a list of interesting squares to move to for a white piece with a certain piece index
    function get_white_piece_candidate_squares(piece_index, piecelist, coordlist) {
        let candidate_squares = [];

        const piece_type = piecelist[piece_index];

        // piece no longer exists
        if (piece_type == 0) return candidate_squares;

        const piece_properties = pieceTypeDictionary[piece_type];
        const piece_square = coordlist[piece_index];

        // jump moves
        if (piece_properties.jumps) {
            const num_jumps = piece_properties.jumps.length;
            const shortrangeLimit = shortRangeJumpDictionary[piece_type];
            let best_target_square = 0;
            let bestmove_distance = Infinity;
            for (let move_index = 0; move_index < num_jumps; move_index++) {
                const target_square = add_move(piece_square, piece_properties.jumps[move_index]);
                // do not jump onto an occupied square
                if (square_is_occupied(target_square, piecelist, coordlist)) continue;
                // do not move a royal piece onto a square controlled by black
                if (piece_properties.is_royal && tuplelist_contains_tuple(royal_moves, target_square)) continue;
                const target_distance = manhattanNorm(target_square);
                // only add jump moves that are short range in relation to black king
                if (target_distance <= shortrangeLimit) {
                    candidate_squares.push(target_square);
                }
                // keep single jump move nearest to the black king in memory
                else if (target_distance < bestmove_distance) {
                    bestmove_distance = target_distance;
                    best_target_square = target_square;
                }
            }
            // if no jump move has been added and piece has no ride moves, add single best jump move as candidate
            if (candidate_squares.length == 0 && !piece_properties.rides) candidate_squares.push(best_target_square);
        }

        // ride moves
        if (piece_properties.rides) {
            const num_directions = piece_properties.rides.length;
            // check each pair of rider directions v1 and v2.
            // Project them onto the square coordinates by solving c1*v1 + c2*v2 == - piece_square.
            // only works if movement directions are not collinear
            // See https://math.stackexchange.com/a/1307635/998803
            for (let i1 = 0; i1 < num_directions; i1++) {
                const v1 = piece_properties.rides[i1];
                for (let i2 = i1 + 1; i2 < num_directions; i2++) {
                    const v2 = piece_properties.rides[i2];
                    const denominator = crossProduct(v1, v2);
                    if (denominator == 0) continue;
                    const c1 = crossProduct(v2, piece_square) / denominator;
                    const c2 = - crossProduct(v1, piece_square) / denominator;
                    if (c1 < 0 || c2 <= 0) continue;
                    // suitable values for c1 and c2 were found, now compute min and max values for c1 and c2 to consider
                    // const wiggleroom = Math.abs(denominator) > 1 ? 2 : 1;
                    const wiggleroom = 1;
                    const c1_min = Math.ceil(c1 - wiggleroom);
                    const c1_max = Math.floor(c1 + wiggleroom);
                    const c2_min = Math.ceil(c2 - wiggleroom);
                    const c2_max = Math.floor(c2 + wiggleroom);

                    // adds suitable squares along v1 to the candidates list
                    add_suitable_squares_to_candidate_list(
                        candidate_squares, piece_square, v1, v2,
                        c1_min, c1_max, c2_min, c2_max, piecelist, coordlist
                    )

                    // adds suitable squares along v2 to the candidates list
                    add_suitable_squares_to_candidate_list(
                        candidate_squares, piece_square, v2, v1,
                        c2_min, c2_max, c1_min, c1_max, piecelist, coordlist
                    )
                }
            }
        }

        return candidate_squares;
    }

    // adds suitable squares along v1 to the candidates list, using v2 as the attack vector towards the king
    function add_suitable_squares_to_candidate_list(
        candidate_squares, piece_square, v1, v2,
        c1_min, c1_max, c2_min, c2_max, piecelist, coordlist
    ){
        // iterate through all candidate squares in v1 direction
        candidates_loop:
        for (let rc1 = c1_min; rc1 <= c1_max; rc1++) {
            const target_square = add_move(piece_square, rescaleVector(rc1, v1));
            // do not add square already in candidates list
            if (tuplelist_contains_tuple(candidate_squares, target_square)) continue candidates_loop;
            const square_near_king_1 = add_move(target_square, rescaleVector(c2_min, v2));
            const square_near_king_2 = add_move(target_square, rescaleVector(c2_max, v2));
            // ensure that piece threatens target square
            if (!rider_threatens(v1, piece_square, target_square, piecelist, coordlist, {exclude_white_piece_squares: true})) continue;
            // ensure that target square threatens square near black king
            if (!rider_threatens(v2, target_square, square_near_king_1, piecelist, coordlist, {threatening_own_square: true}) &&
                !rider_threatens(v2, target_square, square_near_king_2, piecelist, coordlist, {threatening_own_square: true})
            ) continue;
            // definitely add target_square if it is a royal move
            if (!tuplelist_contains_tuple(royal_moves, target_square)) {
                // loop over all accepted candidate squares to eliminate reduncancies with new square
                redundancy_loop:
                for (let i = 0; i < candidate_squares.length; i++) {
                    // skip over accepted candidate square if it is a royal move
                    if (tuplelist_contains_tuple(royal_moves, candidate_squares[i])) continue redundancy_loop;
                    // skip over accepted candidate square if its coords have a different sign from the current candidate square
                    else if (Math.sign(target_square[0]) != Math.sign(candidate_squares[i][0])) continue redundancy_loop;
                    else if (Math.sign(target_square[1]) != Math.sign(candidate_squares[i][1])) continue redundancy_loop;
                    // eliminate current candidate square if it lies on the same line as accepted candidate square, but further away
                    else if (rider_threatens(v2, target_square, candidate_squares[i], piecelist, coordlist, {ignore_blockers: true})) continue candidates_loop;
                    // replace accepted candidate square with current candidate square if they lie on the same line as, but new square is nearer
                    else if (rider_threatens(v2, candidate_squares[i], target_square, piecelist, coordlist, {ignore_blockers: true})) {
                        candidate_squares[i] = target_square;
                        continue candidates_loop;
                    }
                }
            }
            candidate_squares.push(target_square);
        }
    }

    // calculate a list of interesting moves for the white pieces in the position given by piecelist&coordlist
    function get_white_candidate_moves(piecelist, coordlist) {
        let candidate_moves = [];
        for (let piece_index = 0; piece_index < piecelist.length; piece_index++) {
            candidate_moves.push(get_white_piece_candidate_squares(piece_index, piecelist, coordlist))
        }
        return candidate_moves;
    }

    /**
     * Updates the position by moving the piece given by piece_index to target_square
     * @param {Array} piece_index 
     * @param {number[]} target_square 
     * @param {Array} piecelist 
     * @param {Array} coordlist 
     * @returns {Array}
     */
    function make_white_move(piece_index, target_square, piecelist, coordlist) {
        let new_piecelist = piecelist.map(a => {return a});
        let new_coordlist = coordlist.map(a => {return [...a]});
        new_coordlist[piece_index] = target_square;

        return [new_piecelist, new_coordlist];
    }

    /**
     * Given a direction that the black royal moves to, this shifts all white pieces relative to [0,0] and returns an updated piecelist&coordlist
     * @param {number[]} move 
     * @param {Array} piecelist 
     * @param {Array} coordlist 
     * @returns {Array}
     */
    function make_black_move(move, piecelist, coordlist) {
        let new_piecelist = [];
        let new_coordlist = [];
        for (let i = 0; i < piecelist.length; i++) {
            if (move[0] == coordlist[i][0] && move[1] == coordlist[i][1]) {
                // white piece is captured
                new_piecelist.push(0);
            } else {
                // white piece is not captured
                new_piecelist.push(piecelist[i]);
            }
            // shift coordinates
            new_coordlist.push(add_move(coordlist[i], [-move[0], -move[1]]));
        }

        return [new_piecelist, new_coordlist];
    }

    /**
     * Returns an evaluation score for a given position according to the evaluation dictionaries
     * TODO: cap distance function when white to move
     * @param {Array} piecelist 
     * @param {Array} coordlist 
     * @param {Boolean} black_to_move - false on white's turns, true on black's turns
     * @returns {Number}
     */
    function get_position_evaluation(piecelist, coordlist, black_to_move) {
        let score = 0;

        // add penalty based on number of legal moves of black royal
        const incheck = is_check(piecelist, coordlist);
        score += legalMoveEvalDictionary[royal_type][incheck ? 0 : 1][get_black_legal_move_amount(piecelist, coordlist)];

        const black_to_move_num = black_to_move ? 1 : 0;
        for (let i = 0; i < piecelist.length; i++) {
            // add penalty based on existence of white pieces
            score += pieceExistenceEvalDictionary[piecelist[i]];

            // add score based on distance of black royal to white shortrange pieces
            if (piecelist[i] in distancesEvalDictionary) {
                const [weight, distancefunction] = distancesEvalDictionary[piecelist[i]][black_to_move_num];
                score += weight * distancefunction(coordlist[i]);
            }
        }
        
        return score;
    }

    /**
     * Performs a standard search with alpha-beta pruning through the game tree and returns the best score and move for black it finds
     * @param {Array} piecelist 
     * @param {Array} coordlist 
     * @param {Number} depth 
     * @param {Number} start_depth - does not get changed at all during recursion
     * @param {Boolean} black_to_move 
     * @param {Number} alpha 
     * @param {Number} beta 
     * @returns {Object} with properties "score", "move" and "termination_depth"
     */
    function alphabeta(piecelist, coordlist, depth, start_depth, black_to_move, alpha, beta) {
        if (depth == 0 || get_black_legal_move_amount(piecelist, coordlist) == 0) {
            return {score: get_position_evaluation(piecelist, coordlist, black_to_move), termination_depth: depth};
        }

        let bestMove;

        if (black_to_move) {
            let maxScore = -Infinity;
            let bestDepth = depth;
            for (let move of get_black_legal_moves(piecelist, coordlist)) {
                const [new_piecelist, new_coordlist] = make_black_move(move, piecelist, coordlist);
                const evaluation = alphabeta(new_piecelist, new_coordlist, depth - 1, start_depth, false, alpha, beta)
                const new_score = evaluation.score;
                const termination_depth = evaluation.termination_depth;
                if (new_score >= maxScore) {
                    if (new_score > maxScore || termination_depth < bestDepth || (termination_depth == bestDepth && Math.random() < 0.5)) {
                        bestMove = move;
                        maxScore = new_score;
                        bestDepth = termination_depth;
                        if (depth == start_depth && new_score > globallyBestScore && !squares_are_equal(move, globallyBestMove)) {
                            globallyBestMove = move;
                            globallyBestScore = new_score;
                            self.postMessage(move_to_gamefile_move(globallyBestMove));
                        }
                    }
                }
                alpha = Math.max(alpha, new_score);
                if (beta <= alpha) {
                    break;
                }
            }
            if (!bestMove) bestMove = get_black_legal_moves(piecelist, coordlist)[0];
            return {score: maxScore, move: bestMove, termination_depth: bestDepth};
        } else {
            let minScore = Infinity;
            let bestDepth = -1;
            const candidate_moves = get_white_candidate_moves(piecelist, coordlist);
            // go through pieces for in increasing order of what piece has how many candidate moves
            const indices = [...Array(piecelist.length).keys()];
            indices.sort((a, b) => { return candidate_moves[a].length - candidate_moves[b].length });
            for (let piece_index of indices) {
                for (let target_square of candidate_moves[piece_index]) {
                    const [new_piecelist, new_coordlist] = make_white_move(piece_index, target_square, piecelist, coordlist);
                    const evaluation = alphabeta(new_piecelist, new_coordlist, depth - 1, start_depth, true, alpha, beta);
                    const new_score = evaluation.score;
                    const termination_depth = evaluation.termination_depth;
                    if (new_score <= minScore) {
                        if (new_score < minScore || termination_depth > bestDepth || (termination_depth == bestDepth && Math.random() < 0.5)) {
                            minScore = new_score;
                            bestDepth = termination_depth;
                        }
                    }
                    beta = Math.min(beta, new_score);
                    if (beta <= alpha) {
                        break;
                    }
                }
            }
            return {score: minScore, termination_depth: bestDepth};
        }
    }

    /**
     * Performs a search with alpha-beta pruning through the game tree with iteratively greater depths
     * @param {Array} piecelist 
     * @param {Array} coordlist 
     * @param {Number} maxdepth 
     * @returns {Move} best move
     */
    function runIterativeDeepening(piecelist, coordlist, maxdepth) {
        // immediately initialize and submit globallyBestMove, in case the engine gets immediately interrupted
        const black_moves = get_black_legal_moves(piecelist, coordlist);
        globallyBestMove = black_moves[Math.floor(Math.random() * black_moves.length)];
        const [new_piecelist, new_coordlist] = make_black_move(globallyBestMove, piecelist, coordlist);
        globallyBestScore = get_position_evaluation(new_piecelist, new_coordlist, false);
        self.postMessage(move_to_gamefile_move(globallyBestMove));

        // iteratively deeper and deeper search
        for (let depth = 1; depth <= maxdepth; depth = depth + 2) {
            const evaluation = alphabeta(piecelist, coordlist, depth, depth, true, -Infinity, Infinity);
            if (evaluation.move && !squares_are_equal(evaluation.move, globallyBestMove)) {
                globallyBestMove = evaluation.move;
                globallyBestScore = evaluation.score;
                self.postMessage(move_to_gamefile_move(globallyBestMove))
            }
            // console.log(`Depth ${depth}: Best score: ${evaluation.score}, Best move: ${move}.`);
        }
    }

    /**
     * Converts a target square for the black king to move to into a Move Object, taking into account gamefile_royal_coords
     * @param {number[]} target_square 
     * @returns {Move}
     */
    function move_to_gamefile_move(target_square) {
        const endCoords = [gamefile_royal_coords[0] + target_square[0], gamefile_royal_coords[1] + target_square[1]];
        return {startCoords: gamefile_royal_coords, endCoords: endCoords};
    }

    /**
	 * This function is called from outside and initializes the engine calculation given the provided gamefile
	 * @param {gamefile} gamefile - the gamefile
	 */
    function runEngine(gamefile) {
        try {
            // get real coordinates and parse type of black royal piece
            if (gamefile.ourPieces["kingsB"].length != 0){
                gamefile_royal_coords = gamefile.ourPieces["kingsB"][0];
                royal_moves = king_moves;
                royal_type = "k";
            } else if (gamefile.ourPieces["royalCentaursB"].length != 0) {
                gamefile_royal_coords = gamefile.ourPieces["royalCentaursB"][0];
                royal_moves = centaur_moves;
                royal_type = "rc";
            } else {
                return console.error("No black king or royal centaur found in game");
            }

            // create list of types and coords of white pieces, in order to initialize start_piecelist and start_coordlist
            start_piecelist = [];
            start_coordlist = [];
            for (let key in gamefile.piecesOrganizedByKey) {
                const pieceType = gamefile.piecesOrganizedByKey[key];
                if (pieceType.slice(-1) != "W") continue; // ignore nonwhite pieces
                let coords = key.split(',').map(Number);
                start_piecelist.push(pieceNameDictionary[pieceType]);
                // shift all white pieces, so that the black royal is at [0,0]
                start_coordlist.push([coords[0] - gamefile_royal_coords[0], coords[1] - gamefile_royal_coords[1]]);
            }

            // run iteratively deepened move search
            runIterativeDeepening(start_piecelist, start_coordlist, Infinity);

            /*
            let string = "";
            let candidate_move_count = 0;
            const candidate_moves = get_white_candidate_moves(start_piecelist, start_coordlist);
            for (let i=0; i<start_coordlist.length; i++){
                candidate_move_count += candidate_moves[i].length;
                string += `Piece at: ${start_coordlist[i]} 
                move to ${candidate_moves[i]}
                total amount: ${candidate_moves[i].length}\n`;
            }
            // alert(`Total move count: ${candidate_move_count}`)
            alert(string + `Total move count: ${candidate_move_count}`)
            */

        } catch(e) {
            console.error("An error occured in the engine computation of the checkmate practice");
            console.error(e);
        }
    }

})();<|MERGE_RESOLUTION|>--- conflicted
+++ resolved
@@ -11,7 +11,9 @@
 
     // Here, the engine webworker received messages from the outside
     self.onmessage = function(e) {
-        runEngine(e.data);
+        /** @type {gamefile} */
+        const gamefile = e.data;
+        runEngine(gamefile);
     }
 
     // The move that is currently considered best by this engine
@@ -19,15 +21,6 @@
     let globallyBestMove;
     let globallyBestScore = - Infinity;
 
-<<<<<<< HEAD
-    self.onmessage = function(e) {
-        /** @type {gamefile} */
-        const gamefile = e.data;
-        runEngine(gamefile);
-    }
-
-=======
->>>>>>> 98a15b75
     // the real coordinates of the black royal piece in the gamefile
     let gamefile_royal_coords;
 
