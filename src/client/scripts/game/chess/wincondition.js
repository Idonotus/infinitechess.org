
/*
 * This script contains the methods for calculating if the
 * game is over by the win condition used, for all win
 * conditions except for checkmate, stalemate, and repetition.
 */

"use strict";

// Module
const wincondition = (function() {

    /** Valid win conditions in the gamerules. */
    const validWinConditions = ['checkmate','royalcapture','allroyalscaptured','allpiecescaptured','threecheck','koth'];
    
    /**
     * List of all win conditions that happen after a move being made.
     * This excludes conclusions such as resignation, time, aborted, and disconnect,
     * which can happen at any point in time.
     */
    const decisiveGameConclusions = [...validWinConditions, 'stalemate', 'repetition', 'moverule', 'insuffmat'];

    // The squares in KOTH where if you get your king to you WIN
    const kothCenterSquares = [[4,4],[5,4],[4,5],[5,5]];

    /**
     * Tests if the game is over by the win condition used, and if so,
     * returns the `gameConclusion` property of the gamefile.
     * For example, "white checkmate", or "draw stalemate".
     * @param {gamefile} gamefile - The gamefile
     * @returns {string | false} The conclusion string, if the game is over. For example, "white checkmate", or "draw stalemate". If the game isn't over, this returns *false*.
     */
    function getGameConclusion(gamefile) {
        return detectAllpiecescaptured(gamefile)
            || detectRoyalCapture(gamefile)
            || detectAllroyalscaptured(gamefile)
            || detectThreecheck(gamefile)
            || detectKoth(gamefile)

            || checkmate.detectCheckmateOrDraw(gamefile) // Also checks for repetition draw!
            // This needs to be last so that a draw isn't enforced in a true win
            || detectMoveRule(gamefile) // 50-move-rule
			|| insufficientmaterial.detectInsufficientMaterial(gamefile) // checks for insufficient material
            || false; // No win condition passed. No game conclusion!
    }

    function detectRoyalCapture(gamefile) {
        if (!isOpponentUsingWinCondition(gamefile, 'royalcapture')) return false; // Not using this gamerule

        // Was the last move capturing a royal piece?
        if (wasLastMoveARoyalCapture(gamefile)) {
            if      (gamefile.whosTurn === 'white') return 'black royalcapture';
            else if (gamefile.whosTurn === 'black') return 'white royalcapture';
            else throw new Error("Cannot determine winning color by wincondition royalcapture!");
        }

        return false;
    }

    function detectAllroyalscaptured(gamefile) {
        if (!isOpponentUsingWinCondition(gamefile, 'allroyalscaptured')) return false; // Not using this gamerule
        if (!wasLastMoveARoyalCapture(gamefile)) return false; // Last move wasn't a royal capture.

        // Are there any royal pieces remaining?
        // Remember that whosTurn has already been flipped since the last move.
        const royalCount = gamefileutility.getCountOfTypesFromPiecesByType(gamefile.ourPieces, pieces.royals, gamefile.whosTurn);

        if (royalCount === 0) {
            if      (gamefile.whosTurn === 'white') return 'black allroyalscaptured';
            else if (gamefile.whosTurn === 'black') return 'white allroyalscaptured';
            else throw new Error("Cannot determine winning color by wincondition allroyalscaptured!");
        }

        return false;
    }

    function detectAllpiecescaptured(gamefile) {
        if (!isOpponentUsingWinCondition(gamefile, 'allpiecescaptured')) return false; // Not using this gamerule

        // If the player who's turn it is now has zero pieces left, win!
        const count = gamefileutility.getPieceCountOfColorFromPiecesByType(gamefile.ourPieces, gamefile.whosTurn);

        if (count === 0) {
            if (gamefile.whosTurn === 'white') return 'black allpiecescaptured';
            else if (gamefile.whosTurn === 'black') return 'white allpiecescaptured';
            else throw new Error("Cannot determine winning color by wincondition allpiecescaptured!");
        }

        return false;
    }

    function detectThreecheck(gamefile) {
        if (!isOpponentUsingWinCondition(gamefile, 'threecheck')) return false; // Not using this gamerule

        // Was the last move a check?
        if (gamefile.inCheck) {
            if (gamefile.checksGiven == null) gamefile.checksGiven = { white: 0, black: 0 };
            
            if (gamefile.whosTurn === 'white') gamefile.checksGiven.white++;
            else if (gamefile.whosTurn === 'black') gamefile.checksGiven.black++;
            else throw new Error(`Whosturn is invalid when detecting threecheck! Value ${gamefile.whosTurn}`);

            if (gamefile.checksGiven[gamefile.whosTurn] === 3) {
                if (gamefile.whosTurn === 'white') return 'black threecheck';
                else if (gamefile.whosTurn === 'black') return 'white threecheck';
                else throw new Error("Cannot determine winning color by wincondition threecheck!");
            }
        }

        return false;
    }

    function detectKoth(gamefile) {
        if (!isOpponentUsingWinCondition(gamefile, 'koth')) return false; // Not using this gamerule

        // Was the last move a king move?
        const lastMove = movesscript.getLastMove(gamefile.moves);
        if (!lastMove) return false;
        if (!lastMove.type.startsWith('kings')) return false;

        let kingInCenter = false;
        for (let i = 0; i < kothCenterSquares.length; i++) {
            const thisCenterSquare = kothCenterSquares[i];

            const typeAtSquare = gamefileutility.getPieceTypeAtCoords(gamefile, thisCenterSquare);
            if (!typeAtSquare) continue;
            if (typeAtSquare.startsWith('kings')) {
                kingInCenter = true;
                break;
            }
        }

        if (kingInCenter) {
            if      (gamefile.whosTurn === 'white') return 'black koth';
            else if (gamefile.whosTurn === 'black') return 'white koth';
            else return console.log("Cannot determine winning color by wincondition koth!");
        }

        return false;
    }

    /**
     * Detects if the game is over by, for example, the 50-move rule.
     * @param {gamefile} gamefile - The gamefile
     * @returns {string | false} 'draw moverule', if the game is over by the move-rule, otherwise *false*.
     */
    function detectMoveRule(gamefile) {
        if (!gamefile.gameRules.moveRule) return false; // No move-rule being used
        if (gamefile.moveRuleState === gamefile.gameRules.moveRule) return 'draw moverule';
        return false;
    }

    /**
     * Tests if the player who JUST played a move can win from the specified win condition.
     * @param {gamefile} gamefile - The gamefile containing game data.
     * @param {string} winCondition - The win condition to check against.
     * @returns {boolean} True if the opponent can win from the specified win condition, otherwise false.
     */
    function isOpponentUsingWinCondition(gamefile, winCondition) {
        const oppositeColor = math.getOppositeColor(gamefile.whosTurn);
        return gamefile.gameRules.winConditions[oppositeColor].includes(winCondition);
    }

    /**
     * Checks if a specified color has a given win condition.
     * @param {gamefile} gamefile - The gamefile.
     * @param {string} color - The color to check (e.g., 'white', 'black').
     * @param {string} winCondition - The win condition for.
     * @returns {boolean} True if the specified color has the given win condition, otherwise false.
     */
    function doesColorHaveWinCondition(gamefile, color, winCondition) {
        return gamefile.gameRules.winConditions[color].includes(winCondition);
    }

    /**
     * Gets the count of win conditions for a specified color in the gamefile.
     * @param {gamefile} gamefile - The gamefile.
     * @param {string} color - The color to check (e.g., 'white', 'black').
     * @returns {number} The number of win conditions for the specified color. Returns 0 if the color is not defined.
     */
    function getWinConditionCountOfColor(gamefile, color) {
        if (gamefile.gameRules.winConditions[color] == null) return 0; // Color not defined.
        return gamefile.gameRules.winConditions[color].length;
    }

    // Returns true if the very last move captured a royal piece.
    function wasLastMoveARoyalCapture(gamefile) {
        const lastMove = movesscript.getLastMove(gamefile.moves);
        if (!lastMove) return false;

        if (!lastMove.captured) return false; // Last move not a capture

        const trimmedTypeCaptured = math.trimWorBFromType(lastMove.captured);

        // Does the piece type captured equal any royal piece?
        return pieces.royals.includes(trimmedTypeCaptured);
    }

    /**
     * Calculates if the provided game conclusion is a decisive conclusion.
     * This is any conclusion that can happen after a move is made.
     * Excludes conclusions like resignation, time, aborted, and disconnect,
     * which can happen at any point in time.
     * @param {string} gameConclusion - The gameConclusion
     * @returns {boolean} *true* if the gameConclusion is decisive.
     */
    function isGameConclusionDecisive(gameConclusion) {
        if (gameConclusion === false) throw new Error("Should not be checking if gameConclusion is decisive when game isn't over.");
        for (const conclusion of decisiveGameConclusions) {
            if (gameConclusion.includes(conclusion)) return true;
        }
        return false;
    }

    /**
     * Calculates the victor and condition properties from the specified game conclusion.
     * For example, "white checkmate" => `{ victor: 'white', condition: 'checkmate' }`.
     * If the game was aborted, victor will be undefined.
     * @param {string} gameConclusion - The gameConclusion of the gamefile. Examples: 'white checkmate' / 'draw stalemate'  
     * @returns {Object} An object containing 2 properties: `victor` and `condition`
     */
    function getVictorAndConditionFromGameConclusion(gameConclusion) {
        let [victor, condition] = gameConclusion.split(' ');
        if (victor === 'aborted') { // If the conclusion is "aborted", then the victor isn't specified.
            condition = victor;
            victor = undefined;
        }
        return { victor, condition };
    }

    /**
	 * Returns the game result based on the victor.
	 *
	 * @param {string} victor - The victor of the game. Can be 'white', 'black', 'draw', or 'aborted'.
	 * @returns {string} The result of the game in the format '1-0', '0-1', '0.5-0.5', or '0-0'.
	 * @throws {Error} Throws an error if the victor is not recognized.
	 */
    function getResultFromVictor(victor) {
	    if (victor === 'white') return '1-0';
	    else if (victor === 'black') return '0-1';
	    else if (victor === 'draw') return '0.5-0.5';
	    else if (victor === 'aborted') return '0-0';
	    throw new Error(`Cannot get game result from strange victor "${victor}"!`);
<<<<<<< HEAD
=======
	}

    /**
     * If the game is multiplayer, or if anyone gets multiple turns in a row, then that allows capturing
     * of the kings no matter the win conditions, by way of one person opening a discovered on turn 1, and
     * another person capturing the king on turn 2 => CHECKMATE NOT COMPATIBLE!
     * 
     * Checkmate is also not compatible with games with colinear lines present, because the logic surrounding
     * making opening discovered attacks illegal is a nightmare.
     * @param {gamefile} gamefile
     * @returns {boolean} true if the gamefile is checkmate compatible
     */
    function isCheckmateCompatibleWithGame(gamefile) {
        if (gamefile.startSnapshot.pieceCount >= gamefileutility.pieceCountToDisableCheckmate) return false; // Too many pieces (checkmate algorithm takes too long)

        if (organizedlines.areColinearSlidesPresentInGame(gamefile)) return false; // Logic surrounding making opening discovered attacks illegal is a nightmare.

        if (gamefile.startSnapshot.playerCount > 2) return false; // 3+ Players allows for 1 player to open a discovered and a 2nd to capture a king. CHECKMATE NOT COMPATIBLE

        // If one player ever gets 2 turns in a row, then that also allows the capture of the king.
        const turnOrder = gamefile.gameRules.turnOrder;
        for (let i = 0; i < turnOrder.length; i++) {
            const thisColor = turnOrder[i];
            const nextColorIndex = i === turnOrder.length - 1 ? 0 : i+1; // If the color is last, then the next color is the first color of the turn order.
            const nextColor = turnOrder[nextColorIndex];
            if (thisColor === nextColor) return false;
        }

        return true; // Checkmate compatible!
>>>>>>> 6a6e208e
    }
    
    /**
     * Swaps the "checkmate" win condition for "royalcapture" in the gamefile if applicable.
     *
     * @param {gamefile} gamefile - The gamefile containing game data.
     */
    function swapCheckmateForRoyalCapture(gamefile) {
        // Check if the game is using the "royalcapture" win condition
        if (doesColorHaveWinCondition(gamefile, 'white', 'checkmate')) {
            math.removeObjectFromArray(gamefile.gameRules.winConditions.white, 'checkmate');
            gamefile.gameRules.winConditions.white.push('royalcapture');
        }
        if (doesColorHaveWinCondition(gamefile, 'black', 'checkmate')) {
            math.removeObjectFromArray(gamefile.gameRules.winConditions.black, 'checkmate');
            gamefile.gameRules.winConditions.black.push('royalcapture');
        }
        console.log("Swapped checkmate wincondition for royalcapture.");
    }

    /**
     * Returns the termination of the game in english language.
     * @param {gamefile} gamefile
     * @param {string} condition - The 2nd half of the gameConclusion: checkmate/stalemate/repetition/moverule/insuffmat/allpiecescaptured/royalcapture/allroyalscaptured/resignation/time/aborted/disconnect
     */
    function getTerminationInEnglish(gamefile, condition) {
        // Modify these values in translation/en-US.toml
        switch (condition) {
            case "checkmate":
                return translations.termination.checkmate;
            case "stalemate":
                return translations.termination.stalemate;
            case "repetition":
                return translations.termination.repetition;
            case "moverule": { // Contain this case in a block so that it's variables are not hoisted 
                const numbWholeMovesUntilAutoDraw = gamefile.gameRules.moveRule / 2;
                return `${translations.termination.moverule[0]}${numbWholeMovesUntilAutoDraw}${translations.termination.moverule[1]}`;
            } case "insuffmat":
                return translations.termination.insuffmat;
            case "royalcapture":
                return translations.termination.royalcapture;
            case "allroyalscaptured":
                return translations.termination.allroyalscaptured;
            case "allpiecescaptured":
                return translations.termination.allpiecescaptured;
            case "threecheck":
                return translations.termination.threecheck;
            case "koth":
                return translations.termination.koth;
            // Non-decisive "decisive" conclusions
            case "resignation":
                return translations.termination.resignation;
            case "time":
                return translations.termination.time;
            case "aborted": // Happens within the first 2 moves
                return translations.termination.aborted;
            case "disconnect": // Happens when a player leaves
                return translations.termination.disconnect;
            default:
                console.error(`Cannot return English termination for unknown condition "${condition}"!`);
                return 'Unknown';
        }
    }

    return Object.freeze({
        validWinConditions,
        getGameConclusion,
        detectThreecheck,
        isOpponentUsingWinCondition,
        doesColorHaveWinCondition,
        getWinConditionCountOfColor,
        isGameConclusionDecisive,
        getVictorAndConditionFromGameConclusion,
	    getResultFromVictor,
        isCheckmateCompatibleWithGame,
        swapCheckmateForRoyalCapture,
        getTerminationInEnglish,
    });

})();<|MERGE_RESOLUTION|>--- conflicted
+++ resolved
@@ -241,9 +241,7 @@
 	    else if (victor === 'draw') return '0.5-0.5';
 	    else if (victor === 'aborted') return '0-0';
 	    throw new Error(`Cannot get game result from strange victor "${victor}"!`);
-<<<<<<< HEAD
-=======
-	}
+	  }
 
     /**
      * If the game is multiplayer, or if anyone gets multiple turns in a row, then that allows capturing
@@ -272,7 +270,6 @@
         }
 
         return true; // Checkmate compatible!
->>>>>>> 6a6e208e
     }
     
     /**
