--- conflicted
+++ resolved
@@ -34,15 +34,10 @@
             const white = gameOptions.metadata.White;
             const black = gameOptions.metadata.Black;
             // If you are a guest, then we want your name to be "(You)" instead of "(Guest)"
-<<<<<<< HEAD
-            element_playerWhite.textContent = onlinegame.areWeColor('white') && white === translations.guest_indicator ? translations.you_indicator : white;
-            element_playerBlack.textContent = onlinegame.areWeColor('black') && black === translations.guest_indicator ? translations.you_indicator : black;
-=======
             element_playerWhite.textContent = game.areWeColorInNonLocalGame('white')
-                                          && white === translations["guest_indicator"] ? translations["you_indicator"] : white;
+                                          && white === translations.guest_indicator ? translations.you_indicator : white;
             element_playerBlack.textContent = game.areWeColorInNonLocalGame('black')
-                                          && black === translations["guest_indicator"] ? translations["you_indicator"] : black;
->>>>>>> 5eed0ca2
+                                          && black === translations.guest_indicator ? translations.you_indicator : black;
         }
         style.revealElement(element_playerWhite);
         style.revealElement(element_playerBlack);
@@ -60,17 +55,10 @@
             throw new Error(`Cannot set the document element text showing whos turn it is when color is neither white nor black! ${color}`);
 
         let textContent = "";
-<<<<<<< HEAD
-        if (onlinegame.areInOnlineGame()) {
-            const ourTurn = onlinegame.isItOurTurn(gamefile);
+        if (game.areInNonLocalGame()) {
+            const ourTurn = game.isItOurTurnInNonLocalGame();
             textContent = ourTurn ? translations.your_move : translations.their_move;
         } else textContent = color === "white" ? translations.white_to_move : translations.black_to_move;
-=======
-        if (game.areInNonLocalGame()) {
-            const ourTurn = game.isItOurTurnInNonLocalGame();
-            textContent = ourTurn ? translations["your_move"] : translations["their_move"];
-        } else textContent = color === "white" ? translations["white_to_move"] : translations["black_to_move"];
->>>>>>> 5eed0ca2
 
         element_whosturn.textContent = textContent;
 
@@ -93,36 +81,6 @@
         style.hideElement(element_dot);
 
         if (game.areInNonLocalGame()) {
-
-<<<<<<< HEAD
-            if (onlinegame.areWeColor(victor)) element_whosturn.textContent = condition === 'checkmate' ? resultTranslations.you_checkmate
-                                                                                : condition === 'time' ? resultTranslations.you_time
-                                                                                : condition === 'resignation' ? resultTranslations.you_resignation
-                                                                                : condition === 'disconnect' ? resultTranslations.you_disconnect
-                                                                                : condition === 'royalcapture' ? resultTranslations.you_royalcapture
-                                                                                : condition === 'allroyalscaptured' ? resultTranslations.you_allroyalscaptured
-                                                                                : condition === 'allpiecescaptured' ? resultTranslations.you_allpiecescaptured
-                                                                                : condition === 'threecheck' ? resultTranslations.you_threecheck
-                                                                                : condition === 'koth' ? resultTranslations.you_koth
-                                                                                : resultTranslations.you_generic;
-            else if (victor === 'draw') element_whosturn.textContent = condition === 'stalemate' ? resultTranslations.draw_stalemate
-                                                                     : condition === 'repetition' ? resultTranslations.draw_repetition
-                                                                     : condition === 'moverule' ? `${resultTranslations.draw_moverule[0]}${(game.getGamefile().gameRules.moveRule / 2)}${resultTranslations.draw_moverule[1]}`
-																	                                   : condition === 'insuffmat' ? resultTranslations.draw_insuffmat
-                                                                     : condition === 'agreement' ? resultTranslations.draw_agreement
-                                                                     : resultTranslations.draw_generic;
-            else if (condition === 'aborted') element_whosturn.textContent = resultTranslations.aborted;
-            else /* loss */ element_whosturn.textContent = condition === 'checkmate' ? resultTranslations.opponent_checkmate
-                                                             : condition === 'time' ? resultTranslations.opponent_time
-                                                             : condition === 'resignation' ? resultTranslations.opponent_resignation
-                                                             : condition === 'disconnect' ? resultTranslations.opponent_disconnect
-                                                             : condition === 'royalcapture' ? resultTranslations.opponent_royalcapture
-                                                             : condition === 'allroyalscaptured' ? resultTranslations.opponent_allroyalscaptured
-                                                             : condition === 'allpiecescaptured' ? resultTranslations.opponent_allpiecescaptured
-                                                             : condition === 'threecheck' ? resultTranslations.opponent_threecheck
-                                                             : condition === 'koth' ? resultTranslations.opponent_koth
-                                                             : resultTranslations.opponent_generic;
-=======
             if (game.areWeColorInNonLocalGame(victor)) element_whosturn.textContent = condition === 'checkmate' ? resultTranslations["you_checkmate"]
                                                                                 : condition === 'time' ? resultTranslations["you_time"]
                                                                                 : condition === 'resignation' ? resultTranslations["you_resignation"]
@@ -150,7 +108,6 @@
                                                              : condition === 'threecheck' ? resultTranslations["opponent_threecheck"]
                                                              : condition === 'koth' ? resultTranslations["opponent_koth"]
                                                              : resultTranslations["opponent_generic"];
->>>>>>> 5eed0ca2
         } else { // Local game
             if (condition === 'checkmate') element_whosturn.textContent = victor === 'white' ? resultTranslations.white_checkmate
                                                                        : victor === 'black' ? resultTranslations.black_checkmate
