
/*
 * This script handles our Title Screen
 */

"use strict";

const guititle = (function() {

    // Variables

    // Title Screen
    const boardVel = 0.6; // Speed at which board slowly moves while on title screen

<<<<<<< HEAD
    const titleElement = document.getElementById('title'); // Visible when on the title screen
    const element_play = document.getElementById('play');
    const element_guide = document.getElementById('rules');
    const element_boardEditor = document.getElementById('board-editor');
=======
    const titleElement = document.getElementById('title') // Visible when on the title screen
    const element_play = document.getElementById('play')
    const element_practice = document.getElementById('practice')
    const element_guide = document.getElementById('rules')
    const element_boardEditor = document.getElementById('board-editor')
>>>>>>> 89c02357
    const element_menuExternalLinks = document.getElementById('menu-external-links');

    // Functions

    // Call when title screen is loaded
    function open() {
        perspective.disable();
        if (!gui.getScreen()?.includes('title')) movement.randomizePanVelDir(); // Randomize pan velocity direction
        gui.setScreen('title');
        movement.setBoardScale(1.8, 'pidough'); // 1.8
        style.revealElement(titleElement);
        style.revealElement(element_menuExternalLinks);
        initListeners(); // These need to be canceled when leaving screen
    }

    function close() {
        // Cancel all title screen button event listeners to save cpu...
        closeListeners();
        style.hideElement(titleElement);
        style.hideElement(element_menuExternalLinks);
    }

    function initListeners() {
<<<<<<< HEAD
        element_play.addEventListener('click', callback_Play);
        element_guide.addEventListener('click', callback_Guide);
        element_boardEditor.addEventListener('click', gui.callback_featurePlanned);
    }

    function closeListeners() {
        element_play.removeEventListener('click', callback_Play);
        element_guide.removeEventListener('click', callback_Guide);
        element_boardEditor.removeEventListener('click', gui.callback_featurePlanned);
=======
        element_play.addEventListener('click', callback_Play)
        element_practice.addEventListener('click', callback_Practice)
        element_guide.addEventListener('click', callback_Guide)
        element_boardEditor.addEventListener('click', gui.callback_featurePlanned)
    }

    function closeListeners() {
        element_play.removeEventListener('click', callback_Play)
        element_practice.removeEventListener('click', callback_Practice)
        element_guide.removeEventListener('click', callback_Guide)
        element_boardEditor.removeEventListener('click', gui.callback_featurePlanned)
>>>>>>> 89c02357
    }

    function callback_Play(event) {
        event = event || window.event;
        close();
        guiplay.open();
    }

    function callback_Practice(event) {
        event = event || window.event;
        close()
        guipractice.open()
    }

    function callback_Guide(event) {
        event = event || window.event;
        close();
        guiguide.open();
    }

    return Object.freeze({
        boardVel,
        open,
        close
    });

})();<|MERGE_RESOLUTION|>--- conflicted
+++ resolved
@@ -12,18 +12,11 @@
     // Title Screen
     const boardVel = 0.6; // Speed at which board slowly moves while on title screen
 
-<<<<<<< HEAD
     const titleElement = document.getElementById('title'); // Visible when on the title screen
     const element_play = document.getElementById('play');
+    const element_practice = document.getElementById('practice');
     const element_guide = document.getElementById('rules');
     const element_boardEditor = document.getElementById('board-editor');
-=======
-    const titleElement = document.getElementById('title') // Visible when on the title screen
-    const element_play = document.getElementById('play')
-    const element_practice = document.getElementById('practice')
-    const element_guide = document.getElementById('rules')
-    const element_boardEditor = document.getElementById('board-editor')
->>>>>>> 89c02357
     const element_menuExternalLinks = document.getElementById('menu-external-links');
 
     // Functions
@@ -47,29 +40,17 @@
     }
 
     function initListeners() {
-<<<<<<< HEAD
         element_play.addEventListener('click', callback_Play);
+        element_practice.addEventListener('click', callback_Practice);
         element_guide.addEventListener('click', callback_Guide);
         element_boardEditor.addEventListener('click', gui.callback_featurePlanned);
     }
 
     function closeListeners() {
         element_play.removeEventListener('click', callback_Play);
+        element_practice.removeEventListener('click', callback_Practice);
         element_guide.removeEventListener('click', callback_Guide);
         element_boardEditor.removeEventListener('click', gui.callback_featurePlanned);
-=======
-        element_play.addEventListener('click', callback_Play)
-        element_practice.addEventListener('click', callback_Practice)
-        element_guide.addEventListener('click', callback_Guide)
-        element_boardEditor.addEventListener('click', gui.callback_featurePlanned)
-    }
-
-    function closeListeners() {
-        element_play.removeEventListener('click', callback_Play)
-        element_practice.removeEventListener('click', callback_Practice)
-        element_guide.removeEventListener('click', callback_Guide)
-        element_boardEditor.removeEventListener('click', gui.callback_featurePlanned)
->>>>>>> 89c02357
     }
 
     function callback_Play(event) {
