// This script handles our perspective mode!
// Also rendering our crosshair

"use strict";

const perspective = (function() {

    let enabled = false;

    let rotX = 0; // Positive x looks down. Min 0
    let rotZ = 0; // Positive z looks right
    // rotY = 0, // Y is tilt, we will not be using this

    let isViewingBlackPerspective = false;

    let mouseSensitivity = 0.13; // 0.13 Default

    // How far to render the board into the distance
    const distToRenderBoard = 1500; // Default 1500. When changing this, also change  camera.getZFar()

    // If in perspective, our box to render highlights gets out of range of this distance, they are regenerated.
    const viewRange = 1000;

    // Crosshair
    const crosshairThickness = 2.5; // Default: 2.5
    const crosshairWidth = 18; // Default: 16.7
    const crosshairColor = [1, 1, 1,  1]; // RGBA. It will invert the colors. This is what color BLACKS will be dyed! Whites will appear black.
    /** The buffer model of the mouse crosshair when in perspective mode.
     * @type {BufferModel} */
    let crosshairModel;


    // Getters
    function getEnabled() { return enabled; }
    function getRotX() { return rotX; }
    function getRotZ() { return rotZ; }
    function getIsViewingBlackPerspective() { return isViewingBlackPerspective; }

    function toggle() {
        if (!input.isMouseSupported()) return statustext.showStatus(translations["rendering"]["perspective_mode_on_desktop"])

        if (!enabled) enable()
        else disable()
    }

    function enable() {
        if (enabled) return console.error("Should not be enabling perspective when it is already enabled.");
        enabled = true;

<<<<<<< HEAD
        guipause.getelement_perspective().textContent = "Perspective: On"
=======
        guipause.gelement_perspective().textContent = `${translations["rendering"]["perspective"]}: ${translations["rendering"]["on"]}`
>>>>>>> 21192480

        guipause.callback_Resume()

        lockMouse()

        board.initDarkTilesModel() // Expanded model
        initCrosshairModel();
        piecesmodel.initRotatedPiecesModel(game.getGamefile()) // Async

        statustext.showStatus(translations["rendering"]["movement_tutorial"])
    }

    function disable() {
        if (!enabled) return;
        main.renderThisFrame();

        enabled = false;
        main.enableForceRender();
        // document.exitPointerLock()
        guipause.callback_Resume()

<<<<<<< HEAD
        guipause.getelement_perspective().textContent = "Perspective: Off"
=======
        guipause.gelement_perspective().textContent = `${translations["rendering"]["perspective"]}: ${translations["rendering"]["off"]}`
>>>>>>> 21192480
        
        resetRotations()
        
        board.initDarkTilesModel() // Shrunk model

        piecesmodel.eraseRotatedModel(game.getGamefile())
    }

    // Sets rotations to orthographic view. Sensitive to if we're white or black.
    function resetRotations() {
        rotX = 0;
        rotZ = onlinegame.getOurColor() === 'black' ? 180 : 0; // Will be undefined if not in online game

        updateIsViewingBlackPerspective()

        camera.onPositionChange()
    }

    // Called when the mouse re-clicks the screen after ALREADY in perspective.
    function relockMouse() {
        if (!enabled) return;
        if (isMouseLocked()) return;
        if (guipause.areWePaused()) return;
        if (selection.isPawnCurrentlyPromoting()) return;

        lockMouse()
    }

    function lockMouse() {
        camera.canvas.requestPointerLock();
        // Disables OS-level mouse acceleration. This does NOT solve safari being more sensitive.
        // camera.canvas.requestPointerLock({ unadjustedMovement: true });
    }

    function update(mouseChangeInX, mouseChangeInY) {
        if (!enabled) return;
        // If they pushed escape, the mouse will no longer be locked
        // If the mouse is unlocked, don't rotate view.
        if (!isMouseLocked()) return;

        // Change rotations based on mouse motion
        rotX += mouseChangeInY * mouseSensitivity;
        rotZ += mouseChangeInX * mouseSensitivity;
        capRotations()
        updateIsViewingBlackPerspective()

        camera.onPositionChange(); // Calculate new viewMatrix
    }

    // Applies perspective rotation to default camera viewMatrix
    function applyRotations(viewMatrix) {
        if (haveZeroRotation()) return; // No perspective rotation

        const cameraPos = camera.getPosition(); // devMode-sensitive

        // Shift the origin before rotating plane
        mat4.translate(viewMatrix, viewMatrix, cameraPos)

        if (rotX < 0) { // Looking up somewhat
            const rotXRad = rotX * (Math.PI / 180);
            mat4.rotate(viewMatrix, viewMatrix, rotXRad, [1,0,0])
        }
        // const rotYRad = rotY * (Math.PI / 180);
        // mat4.rotate(viewMatrix, viewMatrix, rotYRad, [0,1,0])
        const rotZRad = rotZ * (Math.PI / 180);
        mat4.rotate(viewMatrix, viewMatrix, rotZRad, [0,0,1])

        // Shift the origin back where it was
        const negativeCameraPos = [-cameraPos[0], -cameraPos[1], -cameraPos[2]]
        mat4.translate(viewMatrix, viewMatrix, negativeCameraPos)
    }

    // Returns true if we have no perspective rotation
    function haveZeroRotation() {
        return rotX === 0 && rotZ === 0;
    }

    /**
     * Returns *true* if we're looking above the horizon.
     * @returns {boolean}
     */
    function isLookingUp() { return enabled && rotX <= -90; }

    // Makes sure we don't go upside-down
    function capRotations() {
        if (rotX > 0) rotX = 0;
        else if (rotX < -180) rotX = -180;
        if (rotZ < 0) rotZ += 360;
        else if (rotZ > 360) rotZ -= 360;
    }

    function isMouseLocked() {
        return document.pointerLockElement === camera.canvas
            || document.mozPointerLockElement === camera.canvas
            || document.webkitPointerLockElement === camera.canvas
    }

    // Buffer model of crosshair. Called whenever perspective is enabled, screen is resized, or devMode is toggled.
    function initCrosshairModel() {
        if (!enabled) return;

        const cameraZ = camera.getPosition()[2]; // dev-mode sensitive

        const innerSide = crosshairThickness * cameraZ / camera.getCanvasHeightVirtualPixels();
        const outerSide = crosshairWidth * cameraZ / camera.getCanvasHeightVirtualPixels();

        const [r,g,b,a] = crosshairColor;

        const data = new Float32Array([
            //       Vertex         Color
            //              MEDICAL PLUS sign cross hair
            // Horz bar
                -outerSide, -innerSide,       r, g, b, a,
                -outerSide,  innerSide,       r, g, b, a,
                outerSide,  innerSide,        r, g, b, a,
                
                outerSide,  innerSide,        r, g, b, a,
                outerSide,  -innerSide,       r, g, b, a,
                -outerSide,  -innerSide,      r, g, b, a,
            // Vert bar
                -innerSide, -outerSide,       r, g, b, a,
                -innerSide,  outerSide,       r, g, b, a,
                innerSide,  outerSide,        r, g, b, a,
                
                innerSide,  outerSide,        r, g, b, a,
                innerSide,  -outerSide,       r, g, b, a,
                -innerSide,  -outerSide,      r, g, b, a,
                -outerSide, -innerSide,       r, g, b, a,
            //              CROSS crosshair
            // Horz bar
            //     -outerSide, -innerSide,       r, g, b, a,
            //     -outerSide,  innerSide,       r, g, b, a,
            //     outerSide,  innerSide,        r, g, b, a,
                
            //     outerSide,  innerSide,        r, g, b, a,
            //     outerSide,  -innerSide,       r, g, b, a,
            //     -outerSide,  -innerSide,      r, g, b, a,
            // // Vert bar, top half
            //     -innerSide, innerSide,       r, g, b, a,
            //     -innerSide,  outerSide,       r, g, b, a,
            //     innerSide,  outerSide,        r, g, b, a,
                
            //     innerSide,  outerSide,        r, g, b, a,
            //     innerSide,  innerSide,       r, g, b, a,
            //     -innerSide,  innerSide,      r, g, b, a,
            //     // Vert bar, bottom half
            //     -innerSide, -innerSide,       r, g, b, a,
            //     -innerSide,  -outerSide,       r, g, b, a,
            //     innerSide,  -outerSide,        r, g, b, a,
                
            //     innerSide,  -outerSide,        r, g, b, a,
            //     innerSide,  -innerSide,       r, g, b, a,
            //     -innerSide,  -innerSide,      r, g, b, a,
            ])
        crosshairModel = buffermodel.createModel_Colored(data, 2, "TRIANGLES") 
    }

    function renderCrosshair() {
        if (!enabled) return;
        if (main.videoMode) return; // Don't render while recording
        if (crosshairModel == null) return console.error("Crosshair model is null but it should have been defined when toggling on perspective!")

        const perspectiveViewMatrixCopy = camera.getViewMatrix()
        camera.initViewMatrix(true) // Init view while ignoring perspective rotations

        webgl.executeWithInverseBlending(() => {
            crosshairModel.render();
        })
        
        camera.setViewMatrix(perspectiveViewMatrixCopy) // Re-put back the perspective rotation
    }

    // Used when the promotion UI opens
    function unlockMouse() {
        if (!enabled) return;
        document.exitPointerLock()
    }

    function updateIsViewingBlackPerspective() {
        isViewingBlackPerspective = rotZ > 90 && rotZ < 270;
    }

    return Object.freeze({
        getEnabled,
        getRotX,
        getRotZ,
        distToRenderBoard,
        viewRange,
        getIsViewingBlackPerspective,
        toggle,
        disable,
        resetRotations,
        relockMouse,
        update,
        applyRotations,
        isMouseLocked,
        renderCrosshair,
        unlockMouse,
        isLookingUp,
        initCrosshairModel
    })

})();<|MERGE_RESOLUTION|>--- conflicted
+++ resolved
@@ -47,11 +47,7 @@
         if (enabled) return console.error("Should not be enabling perspective when it is already enabled.");
         enabled = true;
 
-<<<<<<< HEAD
-        guipause.getelement_perspective().textContent = "Perspective: On"
-=======
         guipause.gelement_perspective().textContent = `${translations["rendering"]["perspective"]}: ${translations["rendering"]["on"]}`
->>>>>>> 21192480
 
         guipause.callback_Resume()
 
@@ -73,11 +69,7 @@
         // document.exitPointerLock()
         guipause.callback_Resume()
 
-<<<<<<< HEAD
-        guipause.getelement_perspective().textContent = "Perspective: Off"
-=======
         guipause.gelement_perspective().textContent = `${translations["rendering"]["perspective"]}: ${translations["rendering"]["off"]}`
->>>>>>> 21192480
         
         resetRotations()
         
