
// This script contains our list of all possible piece types,
// spritesheet data,
// and contains the functions for rendering the main pieces,
// ghost piece, and mini icons!

"use strict";

const pieces = (function() {

    // All piece names we have a texture for on our spritesheet (except voids).
    // They are arranged in this order for faster checkmate/draw detection.
    const white = ['kingsW', 'giraffesW', 'camelsW', 'zebrasW', 'knightridersW','amazonsW', 'queensW', 'royalQueensW', 'hawksW', 'chancellorsW', 'archbishopsW', 'centaursW', 'royalCentaursW', 'knightsW', 'guardsW', 'rooksW', 'bishopsW', 'pawnsW'];
    const black = ['kingsB', 'giraffesB', 'camelsB', 'zebrasB', 'knightridersB', 'amazonsB', 'queensB', 'royalQueensB', 'hawksB', 'chancellorsB', 'archbishopsB', 'centaursB', 'royalCentaursB', 'knightsB', 'guardsB', 'rooksB', 'bishopsB', 'pawnsB'];
    const neutral = ['obstaclesN', 'voidsN'];

    /** A list of the royal pieces, without the color appended. */
    const royals = ['kings', 'royalQueens', 'royalCentaurs'];
    /** A list of the royals that are compatible with checkmate. */
    const jumpingRoyals = ['kings', 'royalCentaurs'];

    let spritesheet; // Texture. 8x8 containing every texture of every piece, black and white.
    let spritesheetData; // Contains where each piece is located in the spritesheet (texture coord)

    /** Opacity of ghost piece over legal move highlights. Default: 0.4 */
    const ghostOpacity = 0.4;

    // Amount of extra undefined pieces to store with each type array!
    // These placeholders are utilized when pieces are added or pawns promote!
    const extraUndefineds = 5; // After this many promotions, need to add more undefineds and recalc the model!

    function renderPiecesInGame(gamefile) {
        renderPieces(gamefile);
        voids.render(gamefile);
        miniimage.render();
    }

    function renderPieces(gamefile) {
        if (gamefile.mesh == null) return;
        if (gamefile.mesh.model == null) return;
        if (movement.isScaleLess1Pixel_Virtual() && !miniimage.isDisabled()) return;

        // Do we need to regen the pieces model? Are we out of bounds of our regenRange?
        if (!movement.isScaleLess1Pixel_Virtual()
          && board.isOffsetOutOfRangeOfRegenRange(gamefile.mesh.offset, piecesmodel.regenRange)) piecesmodel.shiftPiecesModel(gamefile);

        const boardPos = movement.getBoardPos();
        const position = [ // Translate
            -boardPos[0] + gamefile.mesh.offset[0], // Add the model's offset. 
            -boardPos[1] + gamefile.mesh.offset[1],
            0
        ]; // While separate these are each big decimals, TOGETHER they are small number! That's fast for rendering!

        const boardScale = movement.getBoardScale();
        const scale = [boardScale, boardScale, 1];

        let modelToUse;
<<<<<<< HEAD
        if (onlinegame.areWeColor('black')) modelToUse = perspective.getEnabled() && !perspective.getIsViewingBlackPerspective() && gamefile.mesh.rotatedModel != null ? gamefile.mesh.rotatedModel : gamefile.mesh.model;
        else modelToUse = perspective.getEnabled() && perspective.getIsViewingBlackPerspective() && gamefile.mesh.rotatedModel != null ? gamefile.mesh.rotatedModel : gamefile.mesh.model;
=======
        if (game.areWeColorInNonLocalGame('black')) modelToUse = perspective.getEnabled() && !perspective.getIsViewingBlackPerspective() && gamefile.mesh.rotatedModel != null ? gamefile.mesh.rotatedModel : gamefile.mesh.model;
        else modelToUse = perspective.getEnabled() && perspective.getIsViewingBlackPerspective() && gamefile.mesh.rotatedModel != null ? gamefile.mesh.rotatedModel : gamefile.mesh.model
>>>>>>> 89c02357

        modelToUse.render(position, scale);
        // Use this line when rendering with the tinted texture shader program.
        // modelToUse.render(position, scale, { uVertexColor: [1,0,0, 1] }); // Specifies the tint uniform value before rendering
    }

    /** Renders a semi-transparent piece at the specified coordinates. */
    function renderGhostPiece(type, coords) {
        const color = options.getColorOfType(type); color.a *= ghostOpacity;
        const data = bufferdata.getDataQuad_ColorTexture_FromCoordAndType(coords, type, color);
        const model = buffermodel.createModel_ColorTextured(new Float32Array(data), 2, "TRIANGLES", pieces.getSpritesheet());
        model.render();
    }

    /**
     * Iterates through every single piece TYPE in the game state, and performs specified function on the type.
     * @param {function} callback - The function to execute on each type of piece. Must have 1 parameter of "type".
     * @param {Object} [options] An object that may contain the options `ignoreNeutrals` or `ignoreVoids`. These default to *false*.
     */
    function forEachPieceType(callback, { ignoreNeutrals = false, ignoreVoids = false } = {}) { // Callback needs to have 1 parameter: type
        for (let i = 0; i < white.length; i++) {
            // We iterate through black types first so that the white icons render on top!
            callback(black[i]);
            callback(white[i]);
        }
        if (ignoreNeutrals) return;
        for (let i = 0; i < neutral.length; i++) {
            const type = neutral[i];
            if (ignoreVoids && type.startsWith('voids')) continue;
            callback(type);
        }
    }

    /**
     * A variant of `forEachPieceType()` that allows an asynchronious callback function to be used.
     * 
     * Iterates through every single piece TYPE in the game state, and performs specified function on the type
     * @param {function} callback - The function to execute on each type of piece. Must have 1 parameter of "type".
     * @param {Object} [options] An object that may contain the options `ignoreNeutrals` or `ignoreVoids`. These default to *false*.
     */
    async function forEachPieceType_Async(callback, { ignoreNeutrals = false, ignoreVoids = false } = {}) { // Callback needs to have 1 parameter: type
        for (let i = 0; i < white.length; i++) {
            // We iterate through black types first so that the white icons render on top!
            await callback(black[i]);
            await callback(white[i]);
        }
        if (ignoreNeutrals) return;
        for (let i = 0; i < neutral.length; i++) {
            const type = neutral[i];
            if (ignoreVoids && type.startsWith('voids')) continue;
            await callback(type);
        }
    }

    // Iterates through every single piece TYPE in the game state of specified COLOR,
    // and performs specified function on the type
    function forEachPieceTypeOfColor(color, callback) {
        if (color !== 'white' && color !== 'black') throw new Error(`Cannot iterate through each piece type of invalid color: ${color}!`);
        for (let i = 0; i < white.length; i++) callback(pieces[color][i]);
    }

    function initSpritesheet() {
        spritesheet = texture.loadTexture('spritesheet', { useMipmaps: true });
    }

    // Returns the spritesheet texture object!
    // I need a getter for this because it's not immediately initialized.
    function getSpritesheet() {
        return spritesheet;
    }

    // The spritesheet data contains where each piece's texture is located in the spritesheet. Only called once per run.
    function initSpritesheetData() {

        const pieceWidth = 1 / 8; // In texture coords. Our spritesheet is 8x8

        spritesheetData = {
            pieceWidth,
            
            // One-sided pieces
            pawnsW: getSpriteCoords(pieceWidth, 1,1),
            pawnsB: getSpriteCoords(pieceWidth, 2,1),
            knightsW: getSpriteCoords(pieceWidth, 3,1),
            knightsB: getSpriteCoords(pieceWidth, 4,1),
            bishopsW: getSpriteCoords(pieceWidth, 5,1),
            bishopsB: getSpriteCoords(pieceWidth, 6,1),
            rooksW: getSpriteCoords(pieceWidth, 7,1),
            rooksB: getSpriteCoords(pieceWidth, 8,1),
            queensW: getSpriteCoords(pieceWidth, 1,2),
            queensB: getSpriteCoords(pieceWidth, 2,2),
            kingsW: getSpriteCoords(pieceWidth, 3,2),
            kingsB: getSpriteCoords(pieceWidth, 4,2),
            chancellorsW: getSpriteCoords(pieceWidth, 5,2),
            chancellorsB: getSpriteCoords(pieceWidth, 6,2),
            archbishopsW: getSpriteCoords(pieceWidth, 7,2),
            archbishopsB: getSpriteCoords(pieceWidth, 8,2),
            amazonsW: getSpriteCoords(pieceWidth, 1,3),
            amazonsB: getSpriteCoords(pieceWidth, 2,3),
            // Guard texture for the guard
            guardsW: getSpriteCoords(pieceWidth, 3,3),
            guardsB: getSpriteCoords(pieceWidth, 4,3),
            // Commoner texture for the guard
            // guardsW: getSpriteCoords(pieceWidth, 5,3),
            // guardsB: getSpriteCoords(pieceWidth, 6,3),
            hawksW: getSpriteCoords(pieceWidth, 7,3),
            hawksB: getSpriteCoords(pieceWidth, 8,3),
            camelsW: getSpriteCoords(pieceWidth, 1,4),
            camelsB: getSpriteCoords(pieceWidth, 2,4),
            giraffesW: getSpriteCoords(pieceWidth, 3,4),
            giraffesB: getSpriteCoords(pieceWidth, 4,4),
            zebrasW: getSpriteCoords(pieceWidth, 5,4),
            zebrasB: getSpriteCoords(pieceWidth, 6,4),
            knightridersW: getSpriteCoords(pieceWidth, 7,4),
            knightridersB: getSpriteCoords(pieceWidth, 8,4),
            unicornsW: getSpriteCoords(pieceWidth, 1,5),
            unicornsB: getSpriteCoords(pieceWidth, 2,5),
            evolvedUnicornsW: getSpriteCoords(pieceWidth, 3,5),
            evolvedUnicornsB: getSpriteCoords(pieceWidth, 4,5),
            rosesW: getSpriteCoords(pieceWidth, 5,5),
            rosesB: getSpriteCoords(pieceWidth, 6,5),
            centaursW: getSpriteCoords(pieceWidth, 7,5),
            centaursB: getSpriteCoords(pieceWidth, 8,5),
            royalCentaursW: getSpriteCoords(pieceWidth, 1,6),
            royalCentaursB: getSpriteCoords(pieceWidth, 2,6),
            royalQueensW: getSpriteCoords(pieceWidth, 3,6),
            royalQueensB: getSpriteCoords(pieceWidth, 4,6),
            kelpiesW: getSpriteCoords(pieceWidth, 5,6),
            kelpiesB: getSpriteCoords(pieceWidth, 6,6),
            dragonsW: getSpriteCoords(pieceWidth, 7,6),
            dragonsB: getSpriteCoords(pieceWidth, 8,6),
            // 2nd dragon texture, also used in 5D chess.
            drakonsW: getSpriteCoords(pieceWidth, 1,7),
            drakonsB: getSpriteCoords(pieceWidth, 2,7),

            // Neutral pieces
            air: getSpriteCoords(pieceWidth, 3,7),
            obstaclesN: getSpriteCoords(pieceWidth, 4,7),

            // Miscellaneous
            yellow: getSpriteCoords(pieceWidth, 5,7) // COIN
        };

        // pieceWidth is how many textures in 1 row.  yColumn starts from the top. 
        function getSpriteCoords(pieceWidth, xPos, yPos) {
            const texX = (xPos - 1) * pieceWidth;
            const texY = 1 - yPos * pieceWidth;
            return [texX, texY];
        }
    }

    function getSpritesheetDataPieceWidth() {
        return spritesheetData.pieceWidth;
    }

    function getSpritesheetDataTexLocation(type) {
        return spritesheetData[type];
    }

    return Object.freeze({
        white,
        black,
        neutral,
        royals,
        jumpingRoyals,
        extraUndefineds,
        renderPiecesInGame,
        renderGhostPiece,
        forEachPieceType,
        forEachPieceType_Async,
        forEachPieceTypeOfColor,
        initSpritesheet,
        getSpritesheet,
        initSpritesheetData,
        getSpritesheetDataPieceWidth,
        getSpritesheetDataTexLocation,
    });

})();<|MERGE_RESOLUTION|>--- conflicted
+++ resolved
@@ -55,13 +55,8 @@
         const scale = [boardScale, boardScale, 1];
 
         let modelToUse;
-<<<<<<< HEAD
-        if (onlinegame.areWeColor('black')) modelToUse = perspective.getEnabled() && !perspective.getIsViewingBlackPerspective() && gamefile.mesh.rotatedModel != null ? gamefile.mesh.rotatedModel : gamefile.mesh.model;
+        if (game.areWeColorInNonLocalGame('black')) modelToUse = perspective.getEnabled() && !perspective.getIsViewingBlackPerspective() && gamefile.mesh.rotatedModel != null ? gamefile.mesh.rotatedModel : gamefile.mesh.model;
         else modelToUse = perspective.getEnabled() && perspective.getIsViewingBlackPerspective() && gamefile.mesh.rotatedModel != null ? gamefile.mesh.rotatedModel : gamefile.mesh.model;
-=======
-        if (game.areWeColorInNonLocalGame('black')) modelToUse = perspective.getEnabled() && !perspective.getIsViewingBlackPerspective() && gamefile.mesh.rotatedModel != null ? gamefile.mesh.rotatedModel : gamefile.mesh.model;
-        else modelToUse = perspective.getEnabled() && perspective.getIsViewingBlackPerspective() && gamefile.mesh.rotatedModel != null ? gamefile.mesh.rotatedModel : gamefile.mesh.model
->>>>>>> 89c02357
 
         modelToUse.render(position, scale);
         // Use this line when rendering with the tinted texture shader program.
