--- conflicted
+++ resolved
@@ -35,19 +35,19 @@
  * Don't insert names with file extensions.
  */
 const staticTranslatedTemplates = [
-    "createaccount",
-    "credits",
-    "index",
-    "login",
-    "member",
-    "news",
-    "play",
-    "termsofservice",
-    "errors/400",
-    "errors/401",
-    "errors/404",
-    "errors/409",
-    "errors/500",
+	"createaccount",
+	"credits",
+	"index",
+	"login",
+	"member",
+	"news",
+	"play",
+	"termsofservice",
+	"errors/400",
+	"errors/401",
+	"errors/404",
+	"errors/409",
+	"errors/500",
 ];
 
 // Removed because <a> tags are no longer in whitelist
@@ -99,23 +99,23 @@
 	},
 	onTagAttr: function(tag, name, value, isWhiteAttr) {
 		/*if (!isWhiteAttr && !(value === 'href' && name === 'a')) {
-      console.warn(
-        `Atribute "${name}" of "${tag}" tag with value "${value.trim()}" failed to pass XSS filter. `,
-      );
-    }*/
+	  console.warn(
+		`Atribute "${name}" of "${tag}" tag with value "${value.trim()}" failed to pass XSS filter. `,
+	  );
+	}*/
 	},
 	safeAttrValue: function(tag, name, value) {
 		/*if (
-      tag === "a" &&
-        name === "href" &&
-        link_white_list.includes(value.trim())
-    ) {
-      return value;
-    } else if (name === "href") {
-      console.warn(
-        `Atribute "${name}" of "${tag}" tag with value "${value.trim()}" failed to pass XSS filter. `,
-      );
-    }*/
+	  tag === "a" &&
+		name === "href" &&
+		link_white_list.includes(value.trim())
+	) {
+	  return value;
+	} else if (name === "href") {
+	  console.warn(
+		`Atribute "${name}" of "${tag}" tag with value "${value.trim()}" failed to pass XSS filter. `,
+	  );
+	}*/
 	},
 };
 const custom_xss = new FilterXSS(xss_options);
@@ -209,56 +209,17 @@
 }
 
 function loadTranslationsFolder(folder) {
-<<<<<<< HEAD
-    const resources = {};
-    const files = fs.readdirSync(folder);
-    const changelog = JSON.parse(
-        fs.readFileSync(path.join(folder, "changes.json")).toString(),
-    );
-    const supportedLanguages = [];
-    const newsFiles = fs.readdirSync(path.join(folder, 'news', getDefaultLanguage())).sort((a, b) => {
-      const dateA = new Date(a.replace('.md', ''));
-      const dateB = new Date(b.replace('.md', ''));
-      return dateB - dateA;
-    });
-    files
-        .filter(function y(x) {
-            return x.endsWith(".toml");
-        })
-        .forEach((file) => {
-            const languageCode = file.replace(".toml", "");
-            resources[languageCode] = {
-                default: html_escape(
-                    removeOutdated(
-                        parse(fs.readFileSync(path.join(folder, file)).toString()),
-                        changelog,
-                    ),
-                ),
-                news: newsFiles.map(filePath => {
-                    const fullPath = path.join(folder, 'news', languageCode, filePath);
-                    const parsedHTML = marked.parse((fs.existsSync(fullPath) ? 
-                    fs.readFileSync(fullPath) : 
-                    fs.readFileSync(path.join(folder, 'news', getDefaultLanguage(), filePath))).toString()); // parsedHTML should be safe to be rendered
-                    const date = format(parseISO(filePath.replace('.md','')), 'PPP:', { 
-                        timeZone: 'UTC', 
-                        locale: localeMap[languageCode] 
-                    });
-
-                    return `<div class='news-post'>
-                        <span class='news-post-date'>${date}</span>
-                        <div class='news-post-markdown'>${parsedHTML}</div>
-                    </div>`;
-                }).join('\n<hr>\n')
-            };
-            supportedLanguages.push(languageCode); // Add language to list of supportedLanguages
-        });
-=======
 	const resources = {};
 	const files = fs.readdirSync(folder);
 	const changelog = JSON.parse(
 		fs.readFileSync(path.join(folder, "changes.json")).toString(),
 	);
 	const supportedLanguages = [];
+	const newsFiles = fs.readdirSync(path.join(folder, 'news', getDefaultLanguage())).sort((a, b) => {
+	  const dateA = new Date(a.replace('.md', ''));
+	  const dateB = new Date(b.replace('.md', ''));
+	  return dateB - dateA;
+	});
 	files
 		.filter(function y(x) {
 			return x.endsWith(".toml");
@@ -272,10 +233,24 @@
 						changelog,
 					),
 				),
+				news: newsFiles.map(filePath => {
+					const fullPath = path.join(folder, 'news', languageCode, filePath);
+					const parsedHTML = marked.parse((fs.existsSync(fullPath) ? 
+					fs.readFileSync(fullPath) : 
+					fs.readFileSync(path.join(folder, 'news', getDefaultLanguage(), filePath))).toString()); // parsedHTML should be safe to be rendered
+					const date = format(parseISO(filePath.replace('.md','')), 'PPP:', { 
+						timeZone: 'UTC', 
+						locale: localeMap[languageCode] 
+					});
+
+					return `<div class='news-post'>
+						<span class='news-post-date'>${date}</span>
+						<div class='news-post-markdown'>${parsedHTML}</div>
+					</div>`;
+				}).join('\n<hr>\n')
 			};
 			supportedLanguages.push(languageCode); // Add language to list of supportedLanguages
 		});
->>>>>>> ad9e3d10
 
 	setSupportedLanguages(supportedLanguages);
 
@@ -311,34 +286,6 @@
 		languages_list.push({ code: language, name: translations[language].default.name });
 	}
   
-<<<<<<< HEAD
-    const templatesPath = path.join(__dirname, "..", "..", "..", "dist", "views");
-    for (const language of languages) {
-        for (const template of staticTranslatedTemplates) {
-            createFileOrDir(path.join(templatesPath, language, template + ".html")); // Make sure it exists
-            fs.writeFileSync(
-                path.join(templatesPath, language, template + ".html"),
-                ejs.render(
-                    // Read EJS template
-                    fs
-                        .readFileSync(path.join(templatesPath, template + ".ejs"))
-                        .toString(),
-                    {
-                        // Function for translations
-                        t: function(key, options = {}) {
-                            options.lng = language; // Make sure language is correct
-                            return i18next.t(key, options);
-                        },
-                        languages: languages_list,
-                        language: language,
-                        newsHTML: translations[language].news,
-                        viewsfolder: path.join(__dirname, '..', '..', '..', 'dist', 'views'),
-                    },
-                ),
-            );
-        }
-    }
-=======
 	const templatesPath = path.join(__dirname, "..", "..", "..", "dist", "views");
 	for (const language of languages) {
 		for (const template of staticTranslatedTemplates) {
@@ -358,13 +305,13 @@
 						},
 						languages: languages_list,
 						language: language,
+						newsHTML: translations[language].news,
 						viewsfolder: path.join(__dirname, '..', '..', '..', 'dist', 'views'),
 					},
 				),
 			);
 		}
 	}
->>>>>>> ad9e3d10
 }
 
 /**
