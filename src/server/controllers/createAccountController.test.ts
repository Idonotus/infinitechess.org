--- conflicted
+++ resolved
@@ -102,46 +102,6 @@
 		});
 	});
 
-<<<<<<< HEAD
-	describe('Specific words from old filter', () => {
-		// Testing words that were in the old profainWords array
-		it('should detect words from the old hardcoded list', () => {
-			expect(checkProfanity('fuck')).toBe(true);
-			expect(checkProfanity('fuk')).toBe(true);
-			expect(checkProfanity('shit')).toBe(true);
-			expect(checkProfanity('piss')).toBe(true);
-			expect(checkProfanity('bitch')).toBe(true);
-			expect(checkProfanity('bastard')).toBe(true);
-			expect(checkProfanity('cunt')).toBe(true);
-		});
-
-		it('should handle the "ass" case properly', () => {
-			// The old filter couldn't block "ass" because it would block "pass"
-			// Obscenity should handle this better with word boundaries
-			expect(checkProfanity('ass')).toBe(true);
-			expect(checkProfanity('pass')).toBe(false);
-			expect(checkProfanity('password')).toBe(false);
-			expect(checkProfanity('classic')).toBe(false);
-		});
-	});
-
-	describe('Case insensitivity (username convention)', () => {
-		it('should detect profanity after converting to lowercase', () => {
-			// This mimics what happens in the actual code
-			const testUsername = (username: string): boolean => {
-				const usernameLowercase = username.toLowerCase();
-				return checkProfanity(usernameLowercase);
-			};
-
-			expect(testUsername('FUCK123')).toBe(true);
-			expect(testUsername('ShItTyUser')).toBe(true);
-			expect(testUsername('BiTcH')).toBe(true);
-			expect(testUsername('ChessPlayer')).toBe(false);
-		});
-	});
-
-=======
->>>>>>> 1f264065
 	describe('Performance', () => {
 		it('should handle multiple checks efficiently', () => {
 			const testUsernames = [
