
<<<<<<< HEAD
// src/server/controllers/createAccountController.ts
=======
// createAccountController.ts
>>>>>>> 25efa2a1

/*
 * This module handles create account form data,
 * verifying the data, creating the account,
 * and sending them a verification email.
 * 
 * It also answers requests for whether
 * a specific username or email is available.
 */


import crypto from 'crypto';
import { Request, Response } from 'express';

// @ts-ignore
import bcrypt from 'bcrypt';
// @ts-ignore
import { getTranslationForReq } from '../utility/translate.js';
// @ts-ignore
import { isEmailBanned } from '../middleware/banned.js';
// @ts-ignore
import { sendEmailConfirmation } from './sendMail.js';
// @ts-ignore
import { handleLogin } from './loginController.js';
// @ts-ignore
import { addUser, isEmailTaken, isUsernameTaken } from '../database/memberManager.js';
// @ts-ignore
import emailValidator from 'node-email-verifier';
import { logEventsAndPrint } from '../middleware/logEvents.js';

// Variables -------------------------------------------------------------------------


/**
 * The number of times to SALT passwords before storing in the database.
 * 
 * Consider moving SALT_ROUNDS to a config file or environment variable
 */
const PASSWORD_SALT_ROUNDS: number = 10;


/**
 * Usernames that are reserved. New members cannot use these are their name.
 * 
 * However, the following have been used:
 * admin
 */
const reservedUsernames: string[] = [
	'infinitechess',
	'support', 'infinitechesssupport',
	'administrator',
	'amazon', 'amazonsupport', 'aws', 'awssupport',
	'apple', 'applesupport',
	'microsoft', 'microsoftsupport',
	'google', 'googlesupport',
	'adobe', 'adobesupport',
	'youtube', 'facebook', 'tiktok', 'twitter', 'x', 'instagram', 'snapchat',
	'tesla', 'elonmusk', 'meta',
	'walmart', 'costco',
	'valve', 'valvesupport',
	'github',
	'nvidia', 'amd', 'intel', 'msi', 'tsmc', 'gigabyte',
	'roblox',
	'minecraft',
	'fortnite',
	'teamfortress2',
	'amongus', 'innersloth', 'henrystickmin',
	'halflife', 'halflife2', 'gordonfreeman',
	'epic', 'epicgames', 'epicgamessupport',
	'taylorswift', 'kimkardashian', 'tomcruise', 'keanureeves', 'morganfreeman', 'willsmith',
	'office', 'office365',
	'usa', 'america',
	'donaldtrump', 'joebiden'
];
/** Any username cannot contain these words */
const profainWords: string[] = [
	'fuck',
	'fuk',
	'shit',
	'piss',
	// 'ass', // Can't enable because "pass" wouldn't be allowed.
	'penis',
	'bitch',
	'bastard',
	'cunt',
	'penis',
	'vagina',
	'boob',
	'nigger',
	'niger',
	'pussy',
	'buthole',
	'butthole',
	'ohmygod',
	'poop'
];


// Functions -------------------------------------------------------------------------


/**
 * This route is called whenever the user clicks "Create Account"
 */
async function createNewMember(req: Request, res: Response): Promise<void> {
	if (!req.body) {
		console.log(`User sent a bad create account request missing the whole body!`);
		res.status(400).send("Bad request"); // 400 Bad request
		return;
	}
	// First make sure we have all 3 variables.
	// eslint-disable-next-line prefer-const
	let { username, email, password }: { username: string, email: string, password: string } = req.body;
	if (typeof username !== 'string' || typeof email !== 'string' || typeof password !== 'string') {
		console.error('We received request to create new member without all supplied username, email, and password!');
		res.status(400).redirect('/400'); // Bad request
		return;
	}

	// Make the email lowercase, so we don't run into problems with seeing if capitalized emails are taken!
	email = email.toLowerCase();

	// First we make checks on the username...
	// These 'return's are so that we don't send duplicate responses, AND so we don't create the member anyway.
	if (!doUsernameFormatChecks(username, req, res)) return;
	if (!await doEmailFormatChecks(email, req, res)) return;
	if (!doPasswordFormatChecks(password, req, res)) return;

	const generationResult = await generateAccount({ username, email, password });

	if (!generationResult.success) {
		// If we failed to create the account, send the reason.
		res.status(409).json({ 'conflict': "Could not generate account. " + generationResult.reason});
		return;
	}

	// Create new login session! They just created an account, so log them in!
	// This will handle our response/redirect too for us!
	handleLogin(req, res);
};

/**
 * Generate an account only from the provided username, email, and password.
 * Regex tests are skipped.
 * @returns If it was a success, the row ID of where the member was inserted. Parent is also the same as their user ID)
 */
async function generateAccount({ username, email, password, autoVerify = false }: { username: string, email: string, password: string, autoVerify?: boolean }): Promise<{ success: true, user_id: number } | { success: false, reason: string }> {
	// Use bcrypt to hash & salt password
	const hashedPassword = await bcrypt.hash(password, PASSWORD_SALT_ROUNDS); // Passes 10 salt rounds. (standard)
	const verification = autoVerify ? null : JSON.stringify({
		verified: false,
		code: crypto.randomBytes(24).toString('base64url')
	});

	const creationResult = addUser(username, email, hashedPassword, verification);
	if (!creationResult.success) {
		// Failure to create (username or email taken)
		logEventsAndPrint(`Failed to create new member "${username}": ${creationResult.reason}`, 'errLog.txt');
		return creationResult;
	}

	logEventsAndPrint(`Created new member: ${username}`, 'newMemberLog.txt');

	// SEND EMAIL CONFIRMATION
	if (!autoVerify) sendEmailConfirmation(creationResult.user_id);

	return creationResult;
}

/**
 * Route that's called whenever the client unfocuses the email input field.
 * This tells them whether the email is valid or not.
 */

async function checkEmailValidity(req: Request, res: Response): Promise<void> {
	const lowercaseEmail = req.params['email']!.toLowerCase();

	if (isEmailTaken(lowercaseEmail)) {
		res.json({ "valid": false, "reason": getTranslationForReq('server.javascript.ws-email_in_use', req) });
		return;
	}
	if (!await isEmailDNSValid(lowercaseEmail)) {
		res.json({ "valid": false, "reason": getTranslationForReq('server.javascript.ws-email_domain_invalid', req) });
		return;
	}

	// Both checks pass
	res.json({ "valid": true });
}




/**
 * Route handler to check if a username is available to use (not taken, reserved, or baaaad word).
 * The request parameters MUST contain the username to test! (different from the body)
 * 
 * We send the client the object: `{ allowed: true, reason: '' } | { allowed: false, reason: string }`
 */
function checkUsernameAvailable(req: Request, res: Response): void {
	const username = req.params['username']!;
	const usernameLowercase = username.toLowerCase();

	let allowed = true;
	let reason = '';

	if (isUsernameTaken(username)) { allowed = false; reason = getTranslationForReq("server.javascript.ws-username_taken", req); }
	if (checkProfanity(usernameLowercase)) { allowed = false; reason = getTranslationForReq("server.javascript.ws-username_bad_word", req); }
	if (reservedUsernames.includes(usernameLowercase)) { allowed = false; reason = getTranslationForReq("server.javascript.ws-username_reserved", req); } // Code for reserved

	res.json({
		allowed,
		reason
	});
	return;
}

/** Returns true if the username passes all the checks required before account generation. */
function doUsernameFormatChecks(username: string, req: Request, res: Response): boolean {
	// First we check the username's length
	if (username.length < 3 || username.length > 20) {
		res.status(400).json({ 'message': getTranslationForReq("server.javascript.ws-username_length", req) });
		return false;
	}
	// Then the format
	if (!onlyLettersAndNumbers(username)) {
		res.status(400).json({ 'message': getTranslationForReq("server.javascript.ws-username_letters", req) });
		return false;
	}
	// Then check if the name's taken
	const usernameLowercase = username.toLowerCase();

	// Make sure the username isn't taken!!

	if (isUsernameTaken(username)) {
		res.status(409).json({ 'conflict': getTranslationForReq("server.javascript.ws-username_taken", req) });
		return false;
	}
	// Lastly check for profain words
	if (checkProfanity(usernameLowercase)) {
		res.status(409).json({ 'conflict': getTranslationForReq("server.javascript.ws-username_bad_word", req) });
		return false;
	}
	// Then check if the name's reserved
	if (reservedUsernames.includes(usernameLowercase)) {
		res.status(409).json({ 'conflict': getTranslationForReq("server.javascript.ws-username_taken", req) }); // Code for reserved (but the users don't know that!)
		return false;
	}

	return true; // Everything's good, no conflicts!
};

function onlyLettersAndNumbers(string: string): boolean {
	if (!string) return true;
	return /^[a-zA-Z0-9]+$/.test(string);
};

// Returns true if bad word is found
function checkProfanity(string: string): boolean {
	for (const profanity of profainWords) {
		if (string.includes(profanity)) return true;
	}
	return false;
};

/** Returns true if the email passes all the checks required for account generation. */
async function doEmailFormatChecks(string: string, req: Request, res: Response): Promise<boolean> {
	if (string.length > 320) {
		res.status(400).json({ 'message': getTranslationForReq("server.javascript.ws-email_too_long", req) }); // Max email length
		return false;
	}
	if (!isValidEmail(string)) {
		res.status(400).json({ 'message': getTranslationForReq("server.javascript.ws-email_invalid", req) });
		return false;
	}
	if (isEmailTaken(string)) {
		res.status(409).json({ 'conflict': getTranslationForReq("server.javascript.ws-email_in_use", req) });
		return false;
	}
	if (isEmailBanned(string)) {
		const errMessage = `Banned user with email ${string} tried to recreate their account!`;
		logEventsAndPrint(errMessage, 'bannedIPLog.txt');
		res.status(409).json({ 'conflict': getTranslationForReq("server.javascript.ws-you_are_banned", req) });
		return false;
	}
	if (!await isEmailDNSValid(string)) {
		res.status(400).json({ 'message': getTranslationForReq("server.javascript.ws-email_domain_invalid", req) });
		return false;
	}
	return true;
};

function isValidEmail(string: string): boolean {
	// Credit for the regex: https://stackoverflow.com/a/201378
	// eslint-disable-next-line no-control-regex
	const regex = /(?:[a-z0-9!#$%&'*+/=?^_`{|}~-]+(?:\.[a-z0-9!#$%&'*+/=?^_`{|}~-]+)*|"(?:[\x01-\x08\x0b\x0c\x0e-\x1f\x21\x23-\x5b\x5d-\x7f]|\\[\x01-\x09\x0b\x0c\x0e-\x7f])*")@(?:(?:[a-z0-9](?:[a-z0-9-]*[a-z0-9])?\.)+[a-z0-9](?:[a-z0-9-]*[a-z0-9])?|\[(?:(?:(2(5[0-5]|[0-4][0-9])|1[0-9][0-9]|[1-9]?[0-9]))\.){3}(?:(2(5[0-5]|[0-4][0-9])|1[0-9][0-9]|[1-9]?[0-9])|[a-z0-9-]*[a-z0-9]:(?:[\x01-\x08\x0b\x0c\x0e-\x1f\x21-\x5a\x53-\x7f]|\\[\x01-\x09\x0b\x0c\x0e-\x7f])+)\])/;
	return regex.test(string);
};

/**
 * Checks an email address's MX records to see if it is valid
 */
async function isEmailDNSValid(email: string): Promise<boolean> {
	try {
		return await emailValidator(email, { checkMx: true });
	} catch (error) {
		const err = error as Error; // Type assertion
		logEventsAndPrint(`Error when validating domain for email "${email}": ${err.stack}`, 'errLog.txt');
		return true; // Default to true to avoid blocking users.
	}
}

function doPasswordFormatChecks(password: string, req: Request, res: Response): boolean {
	// First we check password length
	if (password.length < 6 || password.length > 72) {
		res.status(400).json({ 'message': getTranslationForReq("server.javascript.ws-password_length", req) });
		return false;
	}
	if (!isValidPassword(password)) {
		res.status(400).json({ 'message': getTranslationForReq("server.javascript.ws-password_format", req) });
		return false;
	}
	if (password.toLowerCase() === 'password') {
		res.status(400).json({ 'message': getTranslationForReq("server.javascript.ws-password_password", req) });
		return false;
	}
	return true;
};

function isValidPassword(string: string): boolean {
	// eslint-disable-next-line no-useless-escape
	const regex = /^[a-zA-Z0-9!@#$%^&*\?]+$/;
	if (regex.test(string) === true) return true;
	return false;
};



export {
	createNewMember,
	checkEmailValidity,
	checkUsernameAvailable,
	generateAccount,
	doPasswordFormatChecks,
	PASSWORD_SALT_ROUNDS,
};<|MERGE_RESOLUTION|>--- conflicted
+++ resolved
@@ -1,9 +1,5 @@
 
-<<<<<<< HEAD
 // src/server/controllers/createAccountController.ts
-=======
-// createAccountController.ts
->>>>>>> 25efa2a1
 
 /*
  * This module handles create account form data,
