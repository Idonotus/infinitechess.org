--- conflicted
+++ resolved
@@ -407,84 +407,6 @@
 	return displayName;
 }
 
-/**
-<<<<<<< HEAD
-=======
- * Logs the game to the gameLog.txt.
- * Only call after the game ends, and when it's being deleted.
- * 
- * Async so that the server can wait for logs to finish when
- * the server is restarting/closing.
- * @param {Game} game - The game to log
- */
-async function logGame(game) {
-	if (game.moves.length === 0) return; // Don't log games with zero moves
-
-	// First line of log...
-
-	const gameToLog = { // This is all the information I want to log. Everything else will be in the ICN.
-		id: game.id,
-		publicity: game.publicity,
-	};
-
-	let playersString = '';
-	for (const [player, data] of Object.entries(game.players)) {
-		let strplayer = typeutil.strcolors[Number(player)];
-		strplayer = strplayer[0].toUpperCase() + strplayer.substring(1);
-		const id = data.identifier.member || data.identifier.browser;
-		playersString += `${strplayer}: ${id}. `;
-
-		gameToLog[`timer${strplayer}`] = data.timer;
-	}
-
-	const stringifiedGame = JSON.stringify(gameToLog);
-
-	// Second line of log is the ICN...
-
-	// To get this, we need to prime the gamefile for the format converter...
-
-	/** What values do we need?
-     * 
-     * metadata
-     * turn
-     * enpassant
-     * moveRule
-     * fullMove
-     * startingPosition (can pass in shortformat string instead)
-     * specialRights
-     * moves
-     * gameRules
-     */
-	const gameRules = jsutil.deepCopyObject(game.gameRules);
-	const metadata = getMetadataOfGame(game);
-	const moveRule = gameRules.moveRule ? `0/${gameRules.moveRule}` : undefined;
-	delete gameRules.moveRule;
-	metadata.Variant = getTranslation(`play.play-menu.${game.variant}`); // Only now translate it after variant.js has gotten the game rules.
-	const primedGamefile = {
-		metadata,
-		moveRule,
-		fullMove: 1,
-		moves: game.moves,
-		gameRules
-	};
-
-	let logText = `Players: ${playersString} Game: ${stringifiedGame}`; // First line
-
-	let ICN = 'ICN UNAVAILABLE';
-	try {
-		ICN = formatconverter.LongToShort_Format(primedGamefile, { compact_moves: 0, make_new_lines: false, specifyPosition: false });
-	} catch (e) {
-		const errText = `Error when logging game and converting to ICN! The primed gamefile:\n${JSON.stringify(primedGamefile)}\n${e.stack}`;
-		await logEvents(errText, 'errLog.txt', { print: true });
-		await logEvents(errText, 'hackLog.txt', { print: true });
-	}
-
-	logText += `\n${ICN}`; // Add line 2
-	await logEvents(logText, 'gameLog.txt');
-}
-
-/**
->>>>>>> 5ab02cea
  * Tests if the given socket belongs in the game. If so, it returns the color they are.
  * @param {Game} game - The game
  * @param {CustomWebSocket} ws - The websocket
