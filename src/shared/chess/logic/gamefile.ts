
import type { ClockData, ClockValues } from "./clock.js";
import type { CoordsKey } from "../util/coordutil.js";
import type { MetaData } from "../util/metadata.js";
import type { GameRules } from "../variants/gamerules.js";
import type { Player, RawType, RawTypeGroup } from "../util/typeutil.js";
import type { Move, BaseMove } from "./movepiece.js";
import type { OrganizedPieces } from "./organizedpieces.js";
import type { PieceMoveset } from "./movesets.js";
import type { GameState, GlobalGameState } from "./state.js";
import type { VariantOptions } from "./initvariant.js";
import type { ServerGameMoveMessage } from "../../../server/game/gamemanager/gameutility.js";
import type { SpecialMoveFunction } from "./specialmove.js";
import type { BoundingBox } from "../../util/math/bounds.js";

import organizedpieces from "./organizedpieces.js";
import initvariant from "./initvariant.js";
import jsutil from "../../util/jsutil.js";
import typeutil from "../util/typeutil.js";
import legalmoves from "./legalmoves.js";
import gamefileutility from "../util/gamefileutility.js";
import boardutil from "../util/boardutil.js";
import clock from "./clock.js";
import movepiece from "./movepiece.js";
import checkdetection from "./checkdetection.js";
import gamerules from "../variants/gamerules.js";
import wincondition from "./wincondition.js";
import bounds from "../../util/math/bounds.js";
import variant from "../variants/variant.js";

interface Snapshot {
	/** In key format 'x,y':'type' */
	position: Map<CoordsKey, number>,
	/** The global state of the game beginning */
	state_global: GlobalGameState,
	/** This is the full-move number at the start of the game. Used for converting to ICN notation. */
	fullMove: number,
	/** The bounding box surrounding the starting position, without padding. INTEGER coords, not floating. */
	box: BoundingBox
}

/**
 * Purely game data
 * Used on both sides
 */
type Game = {
	/** Information about the game */
	metadata: MetaData
	moves: BaseMove[]
	gameRules: GameRules
	whosTurn: Player
	gameConclusion?: string
} & ClockDependant


/**
 * The Game variables that depend on the clock.
 */
type ClockDependant = {
	untimed: true,
	clocks: undefined,
} | {
	untimed: false,
	clocks: ClockData
}

/**
 * Game data used for simulating game logic and board state
 * Use by client always, may not be used by the server.
 */
type Board = {
	/** An array of all types of pieces that are in this game, without their color extension: `['pawns','queens']` */
	existingTypes: number[],
	/** An array of all RAW piece types that are in this game. */
	existingRawTypes: RawType[]

	moves: Move[]
	pieces: OrganizedPieces
	state: GameState

	colinearsPresent: boolean
	pieceMovesets: RawTypeGroup<() => PieceMoveset>
	specialMoves: RawTypeGroup<SpecialMoveFunction>

	specialVicinity: Record<CoordsKey, RawType[]>
	vicinity: Record<CoordsKey, RawType[]>

	/**
	 * IF a world border is present, this is a bounding box
	 * containing all integer coordinates that are inside the
	 * playing area, not on or outside the world border.
	 * All pieces must be within this box.
	 */
	playableRegion?: BoundingBox

	/** Whether the gamefile is for the board editor. If true, the piece list will contain MUCH more undefined placeholders, and for every single type of piece, as pieces are added commonly in that! */
	editor: boolean

	/**
<<<<<<< HEAD
	 * Information about the beginning snapshot of the game
=======
	 * Information about the beginning snapshot of the game (position, positionString, specialRights, turn)
>>>>>>> ba941860
	*/
	startSnapshot: Snapshot
}

/**
 * Both game data AND board state used on the client-side,
 * and in the future *sometimes* used on the server-side,
 * when the server starts doing legal move validation.
 */
type FullGame = {
	basegame: Game,
	boardsim: Board
}

/** Additional options that may go into the gamefile constructor.
 * Typically used if we're pasting a game, or reloading an online one. */
interface Additional {
	/** Existing moves, if any, to forward to the front of the game. Should be specified if reconnecting to an online game or pasting a game. Each move should be in the most compact notation, e.g., `['1,2>3,4','10,7>10,8Q']`. */
	moves?: ServerGameMoveMessage[],
	/** If a custom position is needed, for instance, when pasting a game, then these options should be included. */
	variantOptions?: VariantOptions,
	/** The conclusion of the game, if loading an online game that has already ended. */
	gameConclusion?: string,
	/** Any already existing clock values for the gamefile. */
	clockValues?: ClockValues,
	/** Whether the gamefile is for the board editor. If true, the piece list will contain MUCH more undefined placeholders, and for every single type of piece, as pieces are added commonly in that! */
	editor?: boolean,
	/**
	 * If present, the resulting gamefile will have a world border at this distance on all sides from the origin (0,0).
	 * It is NOT equidistant from all sides of the current position.
	 */
	worldBorder?: bigint,
}

/** Creates a new {@link Game} object from provided arguments */
function initGame(metadata: MetaData, variantOptions?: VariantOptions, gameConclusion?: string, clockValues?: ClockValues): Game {
	const gameRules = initvariant.getVariantGamerules(metadata, variantOptions);
	const clockDependantVars: ClockDependant = clock.init(new Set(gameRules.turnOrder), metadata.TimeControl);
	const game: Game = {
		metadata,
		moves: [],
		gameRules,
		whosTurn: gameRules.turnOrder[0]!,
		gameConclusion,
		...clockDependantVars,
	};
	
	if (clockValues) {
		if (game.untimed) throw Error('Cannot set clock values for untimed game. Should not have specified clockValues.');
		clock.edit(game.clocks, clockValues);
	}

	return game;
}

/** Creates a new {@link Board} object from provided arguements */
function initBoard(gameRules: GameRules, metadata: MetaData, variantOptions?: VariantOptions, editor: boolean = false, worldBorder?: bigint): Board {
	const { position, state_global, fullMove } = initvariant.getVariantVariantOptions(gameRules, metadata, variantOptions);

	const state: GameState = {
		local: {
			moveIndex: -1,
			inCheck: false,
			attackers: [],
		},
		global: jsutil.deepCopyObject(state_global)
	};
	
	const { pieceMovesets, specialMoves } = initvariant.getPieceMovesets(metadata, gameRules.slideLimit);

	const { pieces, existingTypes, existingRawTypes } = organizedpieces.processInitialPosition(
		position,
		pieceMovesets,
		gameRules.turnOrder,
		editor,
		gameRules.promotionsAllowed
	);

	typeutil.deleteUnusedFromRawTypeGroup(existingRawTypes, specialMoves);

	// worldBorder: Receives the smaller of the two, if either the variant property or the override are defined.
	let worldBorderProperty: bigint | undefined = variant.getVariantWorldBorder(metadata.Variant);
	if (worldBorder !== undefined) {
		if (worldBorderProperty === undefined) worldBorderProperty = worldBorder; // Use the provided world border if the variant doesn't have one.
		else if (worldBorder < worldBorderProperty) worldBorderProperty = worldBorder; // Use the smaller of the two if both exist.
	}

	const coordsOfAllPieces = boardutil.getCoordsOfAllPieces(pieces);
	const startingPositionBox = bounds.getBoxFromCoordsList(coordsOfAllPieces);
	const playableRegion = worldBorderProperty !== undefined ? {
		left: startingPositionBox.left - worldBorderProperty,
		right: startingPositionBox.right + worldBorderProperty,
		bottom: startingPositionBox.bottom - worldBorderProperty,
		top: startingPositionBox.top + worldBorderProperty,
	} : undefined;

	const startSnapshot: Snapshot = {
		position,
		state_global,
		fullMove,
		box: startingPositionBox
	};

	const vicinity = legalmoves.genVicinity(pieceMovesets);
	const specialVicinity = legalmoves.genSpecialVicinity(metadata, existingRawTypes);

	const moves: Move[] = [];
	// We can set these now, since processInitialPosition() trims the movesets of all pieces not in the game.
	const colinearsPresent = gamefileutility.areColinearSlidesPresentInGame(pieceMovesets, pieces.slides);

	return {
		pieces,
		existingTypes,
		existingRawTypes,
		state,
		moves,
		vicinity,
		specialVicinity,
		colinearsPresent,
		pieceMovesets,
		specialMoves,
		playableRegion,
		editor,
		startSnapshot,
	};
}

/** Attaches a board to a specific game. Used for loading a game after it was started. */
function loadGameWithBoard(basegame: Game, boardsim: Board, moves: ServerGameMoveMessage[] = [], gameConclusion?: string): FullGame {
	const gamefile = { basegame, boardsim };

	// Do we need to convert any checkmate win conditions to royalcapture?
	if (!wincondition.isCheckmateCompatibleWithGame(gamefile)) gamerules.swapCheckmateForRoyalCapture(basegame.gameRules);

	{ // Set the game's `inCheck` and `attackers` properties at the front of the game.
		const trackAttackers = gamefileutility.isOpponentUsingWinCondition(basegame, basegame.whosTurn, 'checkmate');
		const checkResults = checkdetection.detectCheck(gamefile, basegame.whosTurn, trackAttackers); // { check: boolean, royalsInCheck: Coords[], attackers?: Attacker[] }
		boardsim.state.local.inCheck = checkResults.check ? checkResults.royalsInCheck : false;
		if (trackAttackers) boardsim.state.local.attackers = checkResults.attackers ?? [];
	}

	movepiece.makeAllMovesInGame(gamefile, moves);
	/** The game's conclusion, if it is over. For example, `'1 checkmate'`
	 * Server's gameConclusion should overwrite preexisting gameConclusion. */
	if (gameConclusion) basegame.gameConclusion = gameConclusion;
	else gamefileutility.doGameOverChecks(gamefile);
	return gamefile;
}

/**
 * Initiates both the base game and board of the FullGame at the same time.
 * Used on just the client.
 */
function initFullGame(metadata: MetaData, additional: Additional = {}): FullGame {
	const basegame = initGame(metadata, additional.variantOptions, additional.gameConclusion, additional.clockValues);
	const boardsim = initBoard(basegame.gameRules, basegame.metadata, additional.variantOptions, additional.editor, additional.worldBorder);
	return loadGameWithBoard(basegame, boardsim, additional.moves, additional.gameConclusion);
}

export type {
	Game,
	Board,
	FullGame,
	Snapshot,
	ClockDependant,
	Additional,
};

export default {
	initGame,
	initBoard,
	loadGameWithBoard,
	initFullGame,
};<|MERGE_RESOLUTION|>--- conflicted
+++ resolved
@@ -97,12 +97,8 @@
 	editor: boolean
 
 	/**
-<<<<<<< HEAD
-	 * Information about the beginning snapshot of the game
-=======
 	 * Information about the beginning snapshot of the game (position, positionString, specialRights, turn)
->>>>>>> ba941860
-	*/
+	 */
 	startSnapshot: Snapshot
 }
 
