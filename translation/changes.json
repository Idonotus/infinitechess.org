{
<<<<<<< HEAD
	"25": {
		"note": "Added the following in header.settings, lines 21-23: selection, selection-drag, selection-premove.",
		"changes": []
	},
=======
	"100": {
		"note": "THIS UPDATE IS NOT YET FINISHED. TRANSLATORS IGNORE THIS UPDATE.   Modified webgl_unsupported, line 303",
		"changes": ["play.javascript.webgl_unsupported"]
	},
	
>>>>>>> 71794eb3
	"24": {
		"note": "Deleted play.javascript.copypaste.loaded, line 323",
		"changes": []
	},
	"23": {
		"note": [
			"Deleted member.rating, line 105",
			"Deleted ws-unauthorized_patron_page, line 548",
			"Deleted ws-refresh_token_not_found_logged_out, ws-refresh_token_not_found, ws-refresh_token_expired, and ws-refresh_token_invalid, lines 534-537",
			"Updated index.how_to_paragraph, line 47",
			"Added play.play-menu.5D_Chess, line 227"
		],
		"changes": []
	},
	"22": {
		"note": "Deleted all of header.javascript (lines 19-23). Changed the value of header.home (line 7). Added header.profile (line 11) & header.logout (line 10). Deleted disable_holiday_theme_desktop and disable_holiday_theme_mobile (lines 299-300). Added all of header.settings (lines 15-25).",
		"changes": []
	},
	"21": {
		"note": "Added notices for how to disable the holiday theme, lines 299-300. DELETED IN UPDATE 22.",
		"changes": []
	},	
	"20": {
		"note": "Added fields for game button tooltips, lines 241-247",
		"changes": [
			"play.gamebuttontooltips"
		]
	},	
	"19": {
		"note": "Updated wording of verify_message and resend_message, lines 94-95",
		"changes": []
	},
	"18": {
		"note": "Added Spanish translation credit, line 89",
		"changes": []
	},
	"17": {
		"note": "Added credits.language_heading and credits.language_credits, line 82",
		"changes": []
	},
	"16": {
		"note": "Deleted all news posts. The only keys you keep in the `news` section is `title` and `more_dev_logs`! Please verify your language's news posts have been translated correctly within translation/news!",
		"changes": []
	},
	"15": {
		"note": "Added news.sept11-2024, line 493. ALL NEWS POSTS DELETED IN FUTURE CHANGE.",
		"changes": []
	},
	"14": {
		"note": "Added translations for the tab titles. Added [play] and play.title on lines 116 & 117. Changed play.main-menu.loading to play.loading, and changed play.main-menu.error to play.error",
		"changes": [
			"index.title",
			"member.title",
			"play.title",
			"play.main-menu.loading",
			"play.main-menu.error",
			"play.loading",
			"play.error"
		]
	},
	"13": {
		"note": "Added draw offers. Deleted ws-player_already_has_invite, ws-accept_own_invite, and ws-invite_cancelled",
		"changes": [
			"play.pause.offer_draw",
			"play.drawoffer.question",
			"play.javascript.offer_draw",
			"play.javascript.accept_draw",
			"play.javascript.termination.agreement",
			"play.javascript.results.draw_agreement",
			"server.javascript.ws-player_already_has_invite",
			"server.javascript.ws-accept_own_invite",
			"server.javascript.ws-invite_cancelled"
		]
	},
	"12": {
		"note": "Corrected opponen_resignation to opponent_resignation",
		"changes": [
			"play.javascript.results.opponen_resignation"
		]
	},
	"11": {
		"note": "Changed the structure of play.javascript.termination.moverule",
		"changes": [
			"play.javascript.termination.moverule"
		]
	},
	"10": {
		"note": "Added news post Aug 1, 2024. Deleted news post Aug 26, 2023.",
		"changes": [
			"news.aug1-2024.date",
			"news.aug1-2024.text_top",
			"news.aug1-2024.update_list",
			"news.aug26-2023.date",
			"news.aug26-2023.text_top",
			"news.aug26-2023.text_box"
		]
	},
	"9": {
		"note": "In the guide, under controls, where it describes what the Tab key does, added sentence 'Clicking these arrows will teleport you to the piece they're pointing to.' line 142. Also changed controls_paragraph, line 137.",
		"changes": [
			"play.guide.controls_paragraph",
			"play.guide.keybinds"
		]
	},
	"8": {
		"note": "Added a knightrider description for the guide, on line 170.",
		"changes": ["play.guide.pieces.knightrider"]
	},
	"7": {
		"note": "Added ws-server_under_maintenance on line 561.",
		"changes": ["server.javascript.ws-server_under_maintenance"]
	},
	"6": {
		"note": "Added all of play.javascript.termination, line 344, which provides spoken language descriptions of what caused the termination of the game.",
		"changes": []
	},
	"5": {
		"note": "Deleted create-account.argreement on line 100, and replaced it with create-account.agreement which is different. Deleted play.play-menu.variants. Added several entries to play.play-menu. Added several entries to server.javascript.",
		"changes": [
			"create-account.argreement",
			"create-account.agreement",
			"play.play-menu.variants",
			"play.play-menu.Classical",
			"play.play-menu.Classical_Plus",
			"play.play-menu.CoaIP",
			"play.play-menu.Pawndard",
			"play.play-menu.Knighted_Chess",
			"play.play-menu.Knightline",
			"play.play-menu.Core",
			"play.play-menu.Standarch",
			"play.play-menu.Pawn_Horde",
			"play.play-menu.Space_Classic",
			"play.play-menu.Space",
			"play.play-menu.Obstocean",
			"play.play-menu.Abundance",
			"play.play-menu.Amazon_Chandelier",
			"play.play-menu.Containment",
			"play.play-menu.Classical_Limit_7",
			"play.play-menu.CoaIP_Limit_7",
			"play.play-menu.Chess",
			"play.play-menu.Classical_KOTH",
			"play.play-menu.CoaIP_KOTH",
			"play.play-menu.Omega",
			"play.play-menu.Omega_Squared",
			"play.play-menu.Omega_Cubed",
			"play.play-menu.Omega_Fourth",
			"play.play-menu.no_clock",
			"play.play-menu.casual",
			"server.javascript.ws-username_reserved",
			"server.javascript.ws-already_in_game",
			"server.javascript.ws-player_already_has_invite",
			"server.javascript.ws-invite_cancelled",
			"server.javascript.ws-accept_own_invite",
			"server.javascript.ws-server_restarting",
			"server.javascript.ws-minutes",
			"server.javascript.ws-minute",
			"server.javascript.ws-no_abort_game_over",
			"server.javascript.ws-no_abort_after_moves",
			"server.javascript.ws-game_aborted_cheating",
			"server.javascript.ws-cannot_resign_finished_game",
			"server.javascript.ws-invalid_code",
			"server.javascript.ws-game_aborted"
		]
	},
	"4": {
		"note": "Added news.july22-2024 on line 462",
		"changes": ["news.july22-2024"]
	},
	"3": {
		"note": "added play.javascript.invites.start_game on line 314",
		"changes": ["play.javascript.invites.start_game"]
	},
	"2": {
		"note": "added login.login_button on line 448",
		"changes": ["login.login_button"]
	},
	"1": {
		"note": "inital commit of en-US-toml",
		"changes": []
	}
}<|MERGE_RESOLUTION|>--- conflicted
+++ resolved
@@ -1,16 +1,13 @@
 {
-<<<<<<< HEAD
+	"100": {
+		"note": "THIS UPDATE IS NOT YET FINISHED. TRANSLATORS IGNORE THIS UPDATE.   Modified webgl_unsupported, line 303",
+		"changes": ["play.javascript.webgl_unsupported"]
+	},
+  
 	"25": {
 		"note": "Added the following in header.settings, lines 21-23: selection, selection-drag, selection-premove.",
 		"changes": []
 	},
-=======
-	"100": {
-		"note": "THIS UPDATE IS NOT YET FINISHED. TRANSLATORS IGNORE THIS UPDATE.   Modified webgl_unsupported, line 303",
-		"changes": ["play.javascript.webgl_unsupported"]
-	},
-	
->>>>>>> 71794eb3
 	"24": {
 		"note": "Deleted play.javascript.copypaste.loaded, line 323",
 		"changes": []
