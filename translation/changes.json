--- conflicted
+++ resolved
@@ -1,9 +1,4 @@
 {
-<<<<<<< HEAD
- "1": ["inital commit of en-US-toml"],
- "1.0.1": ["added login.login_button on line 448"],
- "1.0.2": ["added draw offers"]
-=======
   "1": {
     "note": "inital commit of en-US-toml",
     "changes": []
@@ -66,6 +61,11 @@
                 "server.javascript.ws-invalid_code",
                 "server.javascript.ws-game_aborted"
               ]
+  },
+  "6": {
+    "note": "added draw offers",
+    "changes": ["play.pause.offer_draw",
+                "play.drawoffer.title"
+              ]
   }
->>>>>>> 2603b23d
 }