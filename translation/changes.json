--- conflicted
+++ resolved
@@ -1,11 +1,10 @@
 {
-<<<<<<< HEAD
 	"37": {
 		"note": "Added the huygen to play.guide.pieces (line 203).",
-=======
+		"changes": []
+	},
 	"36": {
 		"note": "Added practice_menu to play.pause on line 288",
->>>>>>> 7eda9644
 		"changes": []
 	},
 	"35": {
