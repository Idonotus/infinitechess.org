--- conflicted
+++ resolved
@@ -495,88 +495,6 @@
 title = "News" # The tab name
 more_dev_logs = ["More dev logs are posted on the ", "official discord", ", and on the ", "chess.com forums!"]
 
-<<<<<<< HEAD
-[news.sept11-2024]
-date = "Sept 11, 2024:"
-paragraph1 = [
-	"The first-ever Infinite Chess tournament is now open for sign-ups!!! It will be played on the Classical variant, and the time control will be 10m+6s (this will be added soon). The winner will be given a special flare and/or role on the ",
-	"community discord", # The website inserts a hyperlink over this text
-	"!"
-],
-paragraph2 = [
-	"Here's the ",
-	"sign-up form", # The website inserts a hyperlink over this text
-	"! The deadline to sign up is ",
-	"Friday, Sept 27th!", # The website bolds this text
-	" The full rules are located ",
-	"here", # The website inserts a hyperlink over this text
-	". For future updates about the tournament, join the ",
-	"discord", # The website inserts a hyperlink over this text
-	"!"
-]
-paragraph3 = "Update v.1.4.1 has been released!"
-list = [
-	"Draw offers have been added! Find the offer draw button in the pause menu!",
-	"Added languages for the following: Chinese, Polish, Portuguese!",
-	"Fixed bug where spamming the Create Invite button gave you messages such as you already have an invite, or you can't accept your own invite."
-]
-
-[news.aug1-2024] # Update 1.4
-date = "August 1, 2024:"
-text_top = "Update 1.4 is released! There have been many collaborative features added since we open sourced!"
-update_list = [
-"Knightriders have been added, which hop infinitely like a knight until they're obstructed! The 'Knighted Chess' variant has been upgraded to replace the knights with knightriders!",
-"Click your or your opponent's pieces at any time to view their possible moves!",
-"Right-click at any time to deselect the currently selected piece.",
-"Hovering over arrow indicators on the edge of the screen now renders the legal moves of the piece they are pointing to!",
-"The game now automatically declares a draw if there's insufficient material on the board to force checkmate.",
-"Translated the website into French! You can change the language by visiting the footer on any page.",
-"Improved the loading time of the website.",
-"New website icon, Ω! This automatically matches your preferred light or dark device theme.",
-"The game code's, or the ICN's, metadata has been reformatted to more closely match PGN norms.",
-"Users can now delete their account on their profile page, if they so choose, without having to email us."
-]
-
-[news.july22-2024]
-date = "July 22, 2024:"
-account_warning = "If you have not verified your account, please do so on your profile page! All unverified accounts will soon be deleted!!"
-
-[news.july13-2024]
-date = "July 13, 2024:"
-tos_update = ["The ", "Terms of Service", " have been updated. Changes made: All games you play on the website may become public information, including the approximate time your account was last active. The terms may be updated at any time, and it is your responsibility to make sure you're up-to-date on them."] # The game inserts a hyperlink inside the 2nd quotes here.
-game_history_warning = "Your game history may become available on your profile at a future time."
-
-[news.july9-2024]
-date = "July 9, 2024:"
-text = ["Infinite Chess is Now Open Source! See, and contribute, to the project ", "on GitHub!"]
-
-[news.may27-2024]
-date = "May 27, 2024:"
-text = "1.3.2: Added showcase variants for Omega^3 and Omega^4 that were shown in my latest video. Also, the checkmate algorithm is now compatible with multiple kings per side."
-
-[news.may24-2024]
-date = "May 24, 2024:"
-text = "Update 1.3.1 released! This includes the guide, pop-up tooltips when hovering over the navigation buttons, and links to the discord and game credits on the title page!"
-
-[news.may14-2024]
-date = "May 14, 2024:"
-text_top = "Update 1.3 released today! This includes MANY new speed and user experience improvements. Just a few are:"
-update_list = [
-"The transition to websockets, decreasing the delay when your opponent moves.",
-"No longer getting disconnected when you switch tabs.",
-"Audible cues when you or someone else creates an invite, or makes a move.",
-"Added the 50-move rule.",
-"A drum countdown effect is now played at 10 seconds left on the clock.",
-"An auto-resignation timer will start if you're opponent goes AFK (with an audible warning)."
-]
-text_box = ["And many others! For the full list, check out ", "the discord!"]
-
-[news.jan29-2024]
-date = "Jan 29, 2024:"
-text = "New video released today!"
-
-=======
->>>>>>> e8f08646
 [server.javascript]
 ws-invalid_username = "Username is invalid"
 ws-incorrect_password = "Password is incorrect"
